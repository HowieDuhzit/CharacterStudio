--- conflicted
+++ resolved
@@ -130,56 +130,12 @@
   color: white;
   padding: 8px;
   text-transform: uppercase;
-<<<<<<< HEAD
-  font-size: 22px;
-  z-index: -1;
-=======
   text-shadow: 1px 1px 2px black;
   font-size: 16px;
->>>>>>> bb745990
 }
 
 .generalTitle {
   position: absolute;
-<<<<<<< HEAD
-  position: absolute;
-  top: 18px;
-  left: 50%;
-  transform: translateX(-50%);
-  -webkit-transform: translateX(-50%);
-  background: #0d1a22;
-  color: #6A96A2;
-  font-size: 14px;
-  padding: 6px 80px;
-  text-transform: uppercase;
-  z-index: -1;
-}
-
-.generalTitle::before {
-  position: absolute;
-  content: " ";
-  display: block;
-  top: 0;
-  left: -14px;
-  height: 100%;
-  width: 40px;
-  transform: skewX(12deg);
-  background-color: #0d1a22;
-  z-index: 0;
-}
-
-.generalTitle::after {
-  position: absolute;
-  content: " ";
-  display: block;
-  top: 0;
-  right: -14px;
-  height: 100%;
-  width: 40px;
-  transform: skewX(-12deg);
-  background-color: #0d1a22;
-  z-index: 0;
-=======
   top: 0;
   left: 0;
   color: white;
@@ -192,5 +148,4 @@
 
 @keyframes rotate{
   to{ transform: rotate(360deg); }
->>>>>>> bb745990
 }