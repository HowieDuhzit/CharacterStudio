import * as THREE from "three";
import { OrbitControls } from "three/examples/jsm/controls/OrbitControls";
import { CharacterManager } from "./characterManager";
<<<<<<< HEAD
import { RGBELoader } from 'three/examples/jsm/loaders/RGBELoader';

export function sceneInitializer(canvasId) {
    const scene = new THREE.Scene()

    
    new RGBELoader().load("./hdr/studio_small_09_2k.hdr", (hdr_) => {
        hdr_.mapping = THREE.EquirectangularReflectionMapping;
        hdr_.colorSpace = THREE.LinearSRGBColorSpace
        scene.environment = hdr_;
    })
    scene.environmentIntensity = 0.5

    const ambientLight = new THREE.AmbientLight(0xffffff, 0.8);
    scene.add(ambientLight);

    const directionalLight = new THREE.DirectionalLight(0xffffff, 0.8);
=======

export function sceneInitializer(canvasId) {
    const scene = new THREE.Scene()
    const ambientLight = new THREE.AmbientLight(0xffffff, 2);
    scene.add(ambientLight);

    const directionalLight = new THREE.DirectionalLight(0xffffff, 2);
>>>>>>> 44673e03
    // rotate the directional light to be a key light
    directionalLight.position.set(0, 1, 1);
    scene.add(directionalLight);

    const sceneElements = new THREE.Object3D();
    scene.add(sceneElements);

    const camera = new THREE.PerspectiveCamera(
        30,
        window.innerWidth / window.innerHeight,
        0.1,
        1000
    );
    camera.position.set(0, 1.3, 2);


    const characterManager = new CharacterManager({parentModel: scene, createAnimationManager : true, renderCamera:camera})
    characterManager.addLookAtMouse(80,canvasId, camera, true);
   
    //"editor-scene"
    const canvasRef = document.getElementById(canvasId);
    const renderer = new THREE.WebGLRenderer({
        canvas: canvasRef,
        antialias: true,
        alpha: true,
        preserveDrawingBuffer: true,
    });

    const controls = new OrbitControls(camera, renderer.domElement);
    controls.minDistance = 1;
    controls.maxDistance = 4;
    controls.maxPolarAngle = Math.PI / 2;
    controls.enablePan = true;
    controls.target = new THREE.Vector3(0, 1, 0);
    controls.enableDamping = true;
    controls.dampingFactor = 0.1;

    const minPan = new THREE.Vector3(-0.5, 0, -0.5);
    const maxPan = new THREE.Vector3(0.5, 1.7, 0.5);

    const handleResize = () => {
        renderer.setSize(window.innerWidth, window.innerHeight);
        camera.aspect = window.innerWidth / window.innerHeight;
        camera.updateProjectionMatrix();
    };

    window.addEventListener("resize", handleResize);
    renderer.setSize(window.innerWidth, window.innerHeight);
    renderer.setPixelRatio(window.devicePixelRatio);
    renderer.outputColorSpace = THREE.SRGBColorSpace;

    const animate = () => {
        requestAnimationFrame(animate);
        controls.target.clamp(minPan, maxPan);
        controls?.update();
        characterManager.update();
        renderer.render(scene, camera);
    };

    animate();

    const handleMouseClick = (event) => {
        const isCtrlPressed = event.ctrlKey;
        const rect = canvasRef.getBoundingClientRect();
        const mousex = ((event.clientX - rect.left) / rect.width) * 2 - 1;
        const mousey = -((event.clientY - rect.top) / rect.height) * 2 + 1;
        characterManager.cameraRaycastCulling(mousex,mousey,isCtrlPressed);
    };


    async function fetchScene() {
        // // load environment
        // const modelPath = "./3d/Platform.glb"
      
        // const loader = new GLTFLoader()
        // // load the modelPath
        // const gltf = await loader.loadAsync(modelPath)
        // sceneElements.add(gltf.scene);
    }
    fetchScene();

    
    canvasRef.addEventListener("click", handleMouseClick);

    return {
        scene,
        camera,
        controls,
        characterManager,
        sceneElements
    };
}<|MERGE_RESOLUTION|>--- conflicted
+++ resolved
@@ -1,7 +1,7 @@
 import * as THREE from "three";
 import { OrbitControls } from "three/examples/jsm/controls/OrbitControls";
 import { CharacterManager } from "./characterManager";
-<<<<<<< HEAD
+
 import { RGBELoader } from 'three/examples/jsm/loaders/RGBELoader';
 
 export function sceneInitializer(canvasId) {
@@ -19,15 +19,7 @@
     scene.add(ambientLight);
 
     const directionalLight = new THREE.DirectionalLight(0xffffff, 0.8);
-=======
 
-export function sceneInitializer(canvasId) {
-    const scene = new THREE.Scene()
-    const ambientLight = new THREE.AmbientLight(0xffffff, 2);
-    scene.add(ambientLight);
-
-    const directionalLight = new THREE.DirectionalLight(0xffffff, 2);
->>>>>>> 44673e03
     // rotate the directional light to be a key light
     directionalLight.position.set(0, 1, 1);
     scene.add(directionalLight);
