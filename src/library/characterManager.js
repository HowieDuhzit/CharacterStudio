--- conflicted
+++ resolved
@@ -682,16 +682,9 @@
       }
     }
     /**
-<<<<<<< HEAD
      * Removes a blend shape trait.
      * @param {string} groupTraitID - ID of the trait group
      * @param {string} blendShapeGroupId - ID of the blend shape group
-=======
-     * remove blendshape trait
-     * @param {string} traitGroupID 
-     * @param {string|null} blendshapeGroupId 
-     * @returns 
->>>>>>> afd67558
      */
     removeBlendShapeTrait(groupTraitID, blendShapeGroupId){
       const currentTrait = this.avatar[groupTraitID];
@@ -724,13 +717,8 @@
     }
 
     /**
-<<<<<<< HEAD
-     * Checks and removes blocking traits before loading a new trait.
+     * Checks Blendshape restrictions;
      * @private
-     * @param {string} groupTraitID - ID of the trait group
-     * @param {string} traitID - ID of the trait
-=======
-     * INTERNAL: Check Blendshape restrictions;
      * @param {} groupTraitID 
      */
     _checkBlendshapeRestrictions(groupTraitID){
@@ -744,10 +732,10 @@
     }
 
     /**
-     * INTERNAL: Checks and Remove blocking traits; Used when loading a new trait
-     * @param {string} groupTraitID 
-     * @param {string} traitID 
->>>>>>> afd67558
+     * Checks and removes blocking traits before loading a new trait.
+     * @private
+     * @param {string} groupTraitID - ID of the trait group
+     * @param {string} traitID - ID of the trait
      */
     _checkRestrictionsBeforeLoad(groupTraitID,traitID){
       const isAllowed = this._getTraitAllowedRules(groupTraitID,traitID)
@@ -1057,19 +1045,11 @@
     }
 
     /**
-<<<<<<< HEAD
      * Loads a blend shape trait.
      * @private
      * @param {string} traitGroupID - ID of the trait group
      * @param {string} blendshapeGroupId - ID of the blend shape group
      * @param {string|null} blendshapeTraitId - ID of the blend shape trait
-=======
-     * 
-     * @param {string} traitGroupID 
-     * @param {string|null} blendshapeGroupId 
-     * @param {string|null} blendshapeTraitId 
-     * @returns 
->>>>>>> afd67558
      */
     async _loadBlendShapeTrait(traitGroupID, blendshapeGroupId, blendshapeTraitId){
       const currentTrait = this.avatar[traitGroupID];
