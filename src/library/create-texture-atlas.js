--- conflicted
+++ resolved
@@ -1,105 +1,8 @@
 import * as THREE from "three";
 import { mergeGeometry } from "./merge-geometry.js";
 import { MToonMaterial } from "@pixiv/three-vrm";
-<<<<<<< HEAD
-import potpack, { PotpackBox } from 'potpack';
-
-let container, cameraRTT, sceneRTT, material, quad, renderer, rtTexture;
-function ResetRenderTextureContainer(){
-  if (renderer != null)
-    renderer.clear(true, true);
-}
-
-function createSolidColorTexture(color, width, height) {
-
-  const size = width * height;
-  const data = new Uint8Array( 4 * size );
-
-  const r = Math.floor( color.r * 255 );
-  const g = Math.floor( color.g * 255 );
-  const b = Math.floor( color.b * 255 );
-
-  for ( let i = 0; i < size; i ++ ) {
-    const stride = i * 4;
-    data[ stride ] = r;
-    data[ stride + 1 ] = g;
-    data[ stride + 2 ] = b;
-    data[ stride + 3 ] = 255;
-  }
-
-  // used the buffer to create a DataTexture
-  const texture = new THREE.DataTexture( data, width, height );
-  texture.needsUpdate = true;
-  return texture
-}
-
-function RenderTextureImageData(texture, multiplyColor, clearColor, width, height, isTransparent, sRGBEncoding = true) {
-  // if texture is null or undefined, create a texture only with clearColor (that is color type)
-  if (!texture) {
-    texture = createSolidColorTexture(clearColor, width, height);
-  }
-
-  if (container == null) {
-    container = document.createElement("div");
-    sceneRTT = new THREE.Scene();
-    cameraRTT = new THREE.OrthographicCamera(-width / 2, width / 2, height / 2, -height / 2, -10000, 10000);
-    cameraRTT.position.z = 100;
-
-    sceneRTT.add(cameraRTT);
-
-    material = new THREE.MeshBasicMaterial({
-      side: THREE.DoubleSide,
-      transparent: true,
-      opacity: 1,
-      color: new THREE.Color(1, 1, 1),
-    });
-
-    const plane = new THREE.PlaneGeometry(1, 1);
-    quad = new THREE.Mesh(plane, material);
-    quad.scale.set(width,height,1);
-    sceneRTT.add(quad);
-
-    renderer = new THREE.WebGLRenderer();
-    renderer.setPixelRatio(1);
-    renderer.setSize(width, height);
-    //renderer.setClearColor(new THREE.Color(1, 1, 1), 1);
-    renderer.autoClear = false;
-
-    container.appendChild(renderer.domElement);
-
-  } else {
-    cameraRTT.left = -width / 2;
-    cameraRTT.right = width / 2;
-    cameraRTT.top = height / 2;
-    cameraRTT.bottom = - height / 2;
-
-    cameraRTT.updateProjectionMatrix();
-    quad.scale.set(width,height,1)
-
-    renderer.setSize(width, height);
-  }
-
-  rtTexture = new THREE.WebGLRenderTarget(width, height);
-  rtTexture.texture.encoding = sRGBEncoding ? THREE.sRGBEncoding : THREE.NoColorSpace;
-
-  material.map = texture;
-  material.color = multiplyColor.clone();
-  // set opacoty to 0 if texture is transparent
-  renderer.setClearColor(clearColor.clone(), isTransparent ? 0 : 1);
-
-  renderer.setRenderTarget(rtTexture);
-  renderer.clear();
-  renderer.render(sceneRTT, cameraRTT);
-
-  let buffer = new Uint8ClampedArray(rtTexture.width * rtTexture.height * 4)
-  renderer.readRenderTargetPixels(rtTexture, 0, 0, width, height, buffer);
-  const imgData = new ImageData(buffer, width, height)
-
-  return imgData;
-}
-=======
+import potpack from 'potpack';
 import TextureImageDataRenderer from "./textureImageDataRenderer.js";
->>>>>>> cebdcf87
 
 function createContext({ width, height, transparent }) {
   const canvas = document.createElement("canvas");
@@ -297,7 +200,7 @@
     IMAGE_NAMES.map((name) => [name, createContext({ width: ATLAS_SIZE_PX, height: ATLAS_SIZE_PX, transparent:transparentTexture && name == "diffuse" })])
   );
 
-  const meshTriangleSorted = bakeObjects.map<[THREE.Mesh,number]>((bakeObject) => {
+  const meshTriangleSorted = bakeObjects.map((bakeObject) => {
     const geometry = bakeObject.mesh.geometry;
     return [bakeObject.mesh, geometry.index ? geometry.index.count / 3 : geometry.attributes.position.count / 3];
   }).sort((a, b) => b[1] - a[1]);
@@ -314,8 +217,6 @@
   const boxes = textureSizes.map((size) => ({w:size, h:size}));
 
   const {w,h,fill} = potpack(boxes);
-  console.log('Packing efficiency:', fill);
-  console.log( fill);
 
   const ratio = ATLAS_SIZE_PX / Math.max(w,h);
 
@@ -323,7 +224,6 @@
   const scaledBoxes = boxes.map((box) => {
     return {x:Math.ceil((box.x||0 )* ratio), y:Math.ceil((box.y||0) * ratio), width:Math.ceil(box.w*ratio), height:Math.ceil(box.h*ratio)}
   });
-  console.log(scaledBoxes)
 
   const tileSize = new Map(scaledBoxes.map((square, i) => {
     return [meshTriangleSorted[i][0], square];
