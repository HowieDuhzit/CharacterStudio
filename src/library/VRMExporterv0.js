import { BufferAttribute, Euler, Vector3 } from "three";
import { VRMExpressionPresetName } from "@pixiv/three-vrm";
function ToOutputVRMMeta(vrmMeta, icon, outputImage) {
    return {
        allowedUserName: vrmMeta.allowedUserName,
        author: vrmMeta.author,
        commercialUssageName: vrmMeta.commercialUssageName,
        contactInformation: vrmMeta.contactInformation,
        licenseName: vrmMeta.licenseName,
        otherLicenseUrl: vrmMeta.otherLicenseUrl,
        otherPermissionUrl: vrmMeta.otherPermissionUrl,
        reference: vrmMeta.reference,
        sexualUssageName: vrmMeta.sexualUssageName,
        texture: icon ? outputImage.length - 1 : undefined,
        title: vrmMeta.title,
        version: vrmMeta.version,
        violentUssageName: vrmMeta.violentUssageName,
    };
}
// WebGL(OpenGL)マクロ定数
var WEBGL_CONST;
(function (WEBGL_CONST) {
    WEBGL_CONST[WEBGL_CONST["ARRAY_BUFFER"] = 34962] = "ARRAY_BUFFER";
    WEBGL_CONST[WEBGL_CONST["ELEMENT_ARRAY_BUFFER"] = 34963] = "ELEMENT_ARRAY_BUFFER";
    WEBGL_CONST[WEBGL_CONST["BYTE"] = 5120] = "BYTE";
    WEBGL_CONST[WEBGL_CONST["UNSIGNED_BYTE"] = 5121] = "UNSIGNED_BYTE";
    WEBGL_CONST[WEBGL_CONST["SHORT"] = 5122] = "SHORT";
    WEBGL_CONST[WEBGL_CONST["UNSIGNED_SHORT"] = 5123] = "UNSIGNED_SHORT";
    WEBGL_CONST[WEBGL_CONST["UNSIGNED_INT"] = 5125] = "UNSIGNED_INT";
    WEBGL_CONST[WEBGL_CONST["FLOAT"] = 5126] = "FLOAT";
    WEBGL_CONST[WEBGL_CONST["LINEAR"] = 9729] = "LINEAR";
    WEBGL_CONST[WEBGL_CONST["REPEAT"] = 10497] = "REPEAT";
})(WEBGL_CONST || (WEBGL_CONST = {}));
const BLENDSHAPE_PREFIX = "blend_";
const MORPH_CONTROLLER_PREFIX = "BlendShapeController_";
const SPRINGBONE_COLLIDER_NAME = "vrmColliderSphere";
const EXPORTER_VERSION = "alpha-v1.0";
const CHUNK_TYPE_JSON = "JSON";
const CHUNK_TYPE_BIN = "BIN\x00";
const GLTF_VERSION = 2;
const HEADER_SIZE = 12;
function convertMetaToVRM0(meta){
  return {
    title:meta.name,
    version:"v0", 
    author: meta.authors[0] || "",
    contactInformation: meta.contactInformation,
    allowedUserName:meta.allowedUserName,
    violentUssageName: meta.allowExcessivelyViolentUsage ? "Allow":"Disallow",
    sexualUssageName: meta.allowExcessivelySexualUsage ? "Allow":"Disallow",
    commercialUssageName: "Disallow",
  }
}
function convertHumanoidToVRM0(humanoid){
  const newHumanBones = [];
  for (const prop in humanoid.humanBones){
    newHumanBones.push({
      bone:prop,
      node:humanoid.humanBones[prop].node
    })
  }
  return {
    humanBones:newHumanBones
  }
}

function getVRM0BlendshapeName(curName){
  switch(curName){
    case "happy":
      return "joy"
    case "sad":
      return "sorrow"
    case "relaxed":
      return "fun"
    case "aa":
      return "a"
    case "ih":
      return "i"
    case "ou":
      return "u"
    case "ee":
      return "e"
    case "oh":
      return "o"
    default:
      return curName;
  }
}

function getVRM0BoneName(name){
  if (name.includes("Thumb")){
    if (name.includes ("Metacarpal"))
      return name.replace("Metacarpal", "Proximal")
    if (name.includes ("Proximal"))
      return name.replace("Proximal", "Intermediate")
  }
  return name;
}
export default class VRMExporterv0 {
<<<<<<< HEAD
    parse(vrm, avatar, rootSpringBones, colliderBones, onDone) {
=======
    parse(vrm, avatar, screenshot, onDone) {
>>>>>>> 6c4f3248
        const vrmMeta = convertMetaToVRM0(vrm.meta);
        const humanoid = convertHumanoidToVRM0(vrm.humanoid);
        
        const materials = vrm.materials;
        //const expressionsPreset = {};
        //const expressionCustom = {};
        const blendShapeGroups = [];

        // to do, add support to spring bones
        //const springBone = vrm.springBoneManager;
        const exporterInfo = {
            // TODO: データがなくて取得できない
            generator: "UniGLTF-2.0.0",
            version: "2.0",
        };
        // TODO: とりあえず全部ある想定で進める
        if (!avatar) {
            throw new Error("avatar is undefined or null");
        }
        else if (!humanoid) {
            throw new Error("humanoid is undefined or null");
        }
        else if (!vrmMeta) {
            throw new Error("meta is undefined or null");
        }
        else if (!materials) {
            throw new Error("materials is undefined or null");
        }

        // add support to spring bones
        // else if (!springBone) {
        //     throw new Error("springBone is undefined or null");
        // }
        // TODO: name基準で重複除外 これでいいのか？
        const uniqueMaterials = materials
            .filter((material, index, self) => self.findIndex((e) => e.name === material.name.replace(" (Outline)", "")) === index)
            .map((material) => material);

        const uniqueMaterialNames = uniqueMaterials.map((material) => material.name);

        const icon = screenshot
            ? { name: "icon", imageBitmap: screenshot.image }
            : null; // TODO: ない場合もある
        
        const mainImages = uniqueMaterials
            .filter((material) => material.map)
            .map((material) => {
            if (!material.map)
                throw new Error(material.name + " map is null");
            return { name: material.name, imageBitmap: material.map.image };
        }); // TODO: 画像がないMaterialもある
        const shadeImages = uniqueMaterials
            .filter((material) => material.userData.shadeTexture)
            .map((material) => {
            if (!material.userData.shadeTexture)
                throw new Error(material.userData.shadeTexture + " map is null");
            return { name: material.name + "_shade", imageBitmap: material.userData.shadeTexture.image };
        }); // TODO: 画像がないMaterialもある\
        
        const images = mainImages.concat(shadeImages);

        const outputImages = toOutputImages(images, icon);
        const outputSamplers = toOutputSamplers(outputImages);
        const outputTextures = toOutputTextures(outputImages);
        const outputMaterials = toOutputMaterials(uniqueMaterials, images);
        const rootNode = avatar.children.filter((child) => child.children.length > 0 &&
            child.children[0].type === VRMObjectType.Bone)[0];
        const nodes = getNodes(rootNode).filter((node) => node.name !== SPRINGBONE_COLLIDER_NAME);
        const nodeNames = nodes.map((node) => node.name);
        const outputNodes = nodes.map((node) => {
            //const rotation = new Euler().setFromQuaternion( node.quaternion, 'XYZ' );
            //console.log(node.quaternion)
            return {
            children: node.children
                .filter((childNode) => childNode.name !== SPRINGBONE_COLLIDER_NAME)
                .map((childNode) => nodeNames.indexOf(childNode.name)),
            name: node.name,
            rotation: [
                node.quaternion.x,
                node.quaternion.y,
                node.quaternion.z,
                node.quaternion.w,
            ],
            scale: [node.scale.x, node.scale.y, node.scale.z],
            translation: [node.position.x, node.position.y, node.position.z],
            }
        });
        const outputAccessors = [];
        const meshes = avatar.children.filter((child) => child.type === VRMObjectType.Group ||
            child.type === VRMObjectType.SkinnedMesh);
        const meshDatas = [];
        
        meshes.forEach((object) => {
            const mesh = (object.type === VRMObjectType.Group
                ? object.children[0]
                : object);
            const attributes = mesh.geometry.attributes;
            meshDatas.push(new MeshData(attributes.position, WEBGL_CONST.FLOAT, MeshDataType.POSITION, AccessorsType.VEC3, mesh.name, undefined));
            meshDatas.push(new MeshData(attributes.normal, WEBGL_CONST.FLOAT, MeshDataType.NORMAL, AccessorsType.VEC3, mesh.name, undefined));
            meshDatas.push(new MeshData(attributes.uv, WEBGL_CONST.FLOAT, MeshDataType.UV, AccessorsType.VEC2, mesh.name, undefined));
            meshDatas.push(new MeshData(attributes.skinWeight, WEBGL_CONST.FLOAT, MeshDataType.SKIN_WEIGHT, AccessorsType.VEC4, mesh.name, undefined));
            meshDatas.push(new MeshData(attributes.skinIndex, WEBGL_CONST.UNSIGNED_SHORT, MeshDataType.SKIN_INDEX, AccessorsType.VEC4, mesh.name, undefined));
            const subMeshes = object.type === VRMObjectType.Group
                ? object.children.map((child) => child)
                : [object];
            subMeshes.forEach((subMesh) => {
                if (!subMesh.geometry.index) {
                    throw new Error(subMesh.name + " geometry.index is null");
                }
                meshDatas.push(new MeshData(subMesh.geometry.index, WEBGL_CONST.UNSIGNED_INT, MeshDataType.INDEX, AccessorsType.SCALAR, mesh.name, subMesh.name));
            });
            // TODO: とりあえずundefiendは例外スロー
            if (!mesh.morphTargetDictionary) {
                mesh.morphTargetDictionary = {};
                mesh.morphTargetInfluences = [];
                mesh.geometry.morphAttributes = {};
                mesh.updateMorphTargets();
                // throw new Error(mesh.name + " morphTargetDictionary is null");
            }

            mesh.geometry.userData.targetNames = [];
            for (const prop in vrm.expressionManager.expressionMap){
                const expression = vrm.expressionManager.expressionMap[prop];
                const morphTargetBinds = expression._binds.map(obj => ({mesh:0, index:obj.index, weight:obj.weight * 100  }))
                //only add those that have connected binds
                if (morphTargetBinds.length > 0){
                    let isPreset = false;
                    for (const presetName in VRMExpressionPresetName) {
                        if (prop === VRMExpressionPresetName[presetName] && prop !== "surprised"){
                        blendShapeGroups.push({
                            name:prop,
                            presetName: getVRM0BlendshapeName(prop),
                            binds:morphTargetBinds,
                            isBinary:expression.isBinary,
                        })
                        isPreset = true;
                        break;
                        }
                    }
                    if (isPreset === false){
                    blendShapeGroups.push({
                        name:prop,
                        presetName: "unknown",
                        binds:morphTargetBinds,
                        isBinary:expression.isBinary,
                    })
                    }
                }
                
                // to do, material target binds, and texture transform binds
            }

            for (const prop in mesh.morphTargetDictionary){

                mesh.geometry.userData.targetNames.push(prop);

                const morphIndex = mesh.morphTargetDictionary[prop];
                const morphAttribute = mesh.geometry.morphAttributes;

                meshDatas.push(new MeshData(morphAttribute.position[morphIndex], WEBGL_CONST.FLOAT, MeshDataType.BLEND_POSITION, AccessorsType.VEC3, mesh.name, BLENDSHAPE_PREFIX + prop));
                meshDatas.push(new MeshData(morphAttribute.normal[morphIndex], WEBGL_CONST.FLOAT, MeshDataType.BLEND_NORMAL, AccessorsType.VEC3, mesh.name, BLENDSHAPE_PREFIX + prop));
            }
        });
        // inverseBindMatrices length = 16(matrixの要素数) * 4バイト * ボーン数
        // TODO: とりあえず数合わせでrootNode以外のBoneのmatrixをいれた
        meshes.forEach((object) => {
            const mesh = (object.type === VRMObjectType.Group
                ? object.children[0]
                : object);
            const inverseBindMatrices = new Float32Array(mesh.skeleton.boneInverses.map((boneInv) => boneInv.elements).flat());
            meshDatas.push(new MeshData(new BufferAttribute(inverseBindMatrices, 16), WEBGL_CONST.FLOAT, MeshDataType.BIND_MATRIX, AccessorsType.MAT4, mesh.name, mesh.name));
        });
        outputAccessors.push(...meshDatas.map((meshData) => ({
            bufferView: -1,
            byteOffset: 0,
            componentType: meshData.valueType,
            count: meshData.attribute.count,
            max: meshData.max,
            min: meshData.min,
            normalized: false,
            type: meshData.accessorsType,
        })));
        const outputMeshes = toOutputMeshes(meshes, meshDatas, uniqueMaterialNames);
        // mesh
        meshes.forEach((group, index) => {
            outputNodes.push({
                mesh: index,
                name: group.name,
                rotation: [
                    group.quaternion.x,
                    group.quaternion.y,
                    group.quaternion.z,
                    group.quaternion.w,
                ],
                scale: [group.scale.x, group.scale.y, group.scale.z],
                skin: index,
                translation: [group.position.x, group.position.y, group.position.z],
            });
        });
        // secondary
        // const secondaryRootNode = avatar.children.filter((child) => child.name === "secondary")[0];
        // outputNodes.push({
        //     name: secondaryRootNode.name,
        //     rotation: [
        //         secondaryRootNode.quaternion.x,
        //         secondaryRootNode.quaternion.y,
        //         secondaryRootNode.quaternion.z,
        //         secondaryRootNode.quaternion.w,
        //     ],
        //     scale: [
        //         secondaryRootNode.scale.x,
        //         secondaryRootNode.scale.y,
        //         secondaryRootNode.scale.z,
        //     ],
        //     translation: [
        //         secondaryRootNode.position.x,
        //         secondaryRootNode.position.y,
        //         secondaryRootNode.position.z,
        //     ],
        // });
        const outputSkins = toOutputSkins(meshes, meshDatas, nodeNames);

        const vrmHumanoid = {
          humanBones: []
          //humanBones2: Object.assign(humanoid.humanBones)

        };
        humanoid.humanBones.forEach(bone => {
          vrmHumanoid.humanBones.push({
            bone: getVRM0BoneName(bone.bone), //for thumb
            node: nodeNames.indexOf(bone.node.name),
            useDefaultValues:true
          })
        });

        //rest of the data is stored in VRMHumanoidDescription
        // const vrmHumanoid = {
        //     armStretch: humanoid.humanDescription.armStretch,
        //     feetSpacing: humanoid.humanDescription.feetSpacing,
        //     hasTranslationDoF: humanoid.humanDescription.hasTranslationDoF,
        //     humanBones: Object.entries(humanoid.humanBones)
        //         .filter((x) => x[1].length > 0)
        //         .map((x) => ({
        //         bone: x[0],
        //         node: nodeNames.indexOf(x[1][0].node.name),
        //         useDefaultValues: true, // TODO:
        //     })),
        //     legStretch: humanoid.humanDescription.legStretch,
        //     lowerArmTwist: humanoid.humanDescription.lowerArmTwist,
        //     lowerLegTwist: humanoid.humanDescription.lowerLegTwist,
        //     upperArmTwist: humanoid.humanDescription.upperArmTwist,
        //     upperLegTwist: humanoid.humanDescription.upperLegTwist,
        // };
        
        const materialProperties = [{
            floatProperties : {
                // _BlendMode : 0, 
                // _BumpScale : 1, 
                // _CullMode : 0,
                // _Cutoff : 0.5,
                // _DebugMode : 0,
                _DstBlend : 0.5,
                // _IndirectLightIntensity : 0.1,
                // _LightColorAttenuation : 0,
                // _MToonVersion : 38, 
                // _OutlineColorMode : 0,
                // _OutlineCullMode : 1, 
                // _OutlineLightingMix : 1,
                // _OutlineScaledMaxDistance : 1, 
                // _OutlineWidth : 0.079, 
                // _OutlineWidthMode : 1, 
                // _ReceiveShadowRate : 1,
                // _RimFresnelPower : 1, 
                // _RimLift : 0, 
                // _RimLightingMix : 0, 
                _ShadeShift : 0.5, 
                _ShadeToony : 0.5, 
                _ShadingGradeRate : 0.5, 
                // _SrcBlend : 1, 
                // _UvAnimRotation : 0,
                // _UvAnimScrollX : 0, 
                // _UvAnimScrollY : 0, 
                // _ZWrite : 1
            },
            keywordMap : {
                _NORMALMAP : false, 
                MTOON_OUTLINE_COLOR_FIXED : true, 
                MTOON_OUTLINE_WIDTH_WORLD : true
            }, 
            name : "CombinedMat", 
            renderQueue : 2000, 
            shader : "VRM/MToon", 
            tagMap : {
                RenderType : "Opaque"
            }, 
            textureProperties : {
                _MainTex : 0, 
                _ShadeTexture : 0
            }, 
            vectorProperties : {
                _Color : [1, 1, 1, 1], 
                _EmissionColor : [0, 0, 0, 1], 
                _EmissionMap : [0, 0, 1, 1], 
                _MainTex : [0, 0, 1, 1], 
                _OutlineColor : [0, 0, 0, 1], 
                _OutlineWidthTexture : [0, 0, 1, 1], 
                _ReceiveShadowTexture : [0, 0, 1, 1], 
                _RimColor : [0, 0, 0, 1], 
                _RimTexture : [0, 0, 1, 1], 
                _ShadeColor : [0.9, 0.9, 0.9, 1], 
                // _ShadeTexture : [0, 0, 1, 1], 
                // _ShadingGradeTexture : [0, 0, 1, 1], 
                // _SphereAdd : [0, 0, 1, 1], 
                // _UvAnimMaskTexture : [0, 0, 1, 1]
            }
        }]

        //const outputVrmMeta = ToOutputVRMMeta(vrmMeta, icon, outputImages);
        const outputVrmMeta = vrmMeta;
<<<<<<< HEAD

        const rootSpringBonesIndexes = [];
        rootSpringBones.forEach(rootSpringBone => {
            for (let i = 0; i < nodes.length; i++) {
                const node = nodes[i];
                if (node.name === rootSpringBone.name) {
                    rootSpringBonesIndexes.push(i);
                    break;
                }
            }
        })

        const colliderGroups = [];
        const colliderGroupsIndexes = [];
        colliderBones.forEach((colliderBone, i) => {
            const nodeIndex = nodes.indexOf(colliderBone);
            const colliderGroup = {
                "colliders": [
                    { "offset": { "x": 0, "y": 0.05, "z": 0 }, "radius": 0.075 }
                ],
                "node": nodeIndex
            }
            colliderGroups.push(colliderGroup);
            colliderGroupsIndexes.push(i);
        })

        const outputSecondaryAnimation = {
            "boneGroups": [
                {
                "bones": rootSpringBonesIndexes,
                "center": -1,
                "colliderGroups": colliderGroupsIndexes,
                "dragForce": 0.452,
                "gravityDir": { "x": 0, "y": 0, "z": 0 },
                "gravityPower": 0,
                "hitRadius": 0.01,
                "stiffiness": 1
                }
            ],
            "colliderGroups": colliderGroups,
        };
        
=======
        outputVrmMeta.texture = icon ? outputImages.length - 1 : undefined;

        //const outputSecondaryAnimation = toOutputSecondaryAnimation(springBone, nodeNames);
>>>>>>> 6c4f3248
        const bufferViews = [];
        bufferViews.push(...images.map((image) => ({
            buffer: imageBitmap2png(image.imageBitmap),
            type: MeshDataType.IMAGE,
        })));
        bufferViews.push(...meshDatas.map((data) => ({ buffer: data.buffer, type: data.type })));
        if (icon)
            bufferViews.push({
                buffer: imageBitmap2png(icon.imageBitmap),
                type: MeshDataType.IMAGE,
            });
        let bufferOffset = 0;
        let imageIndex = 0;
        let accessorIndex = 0;
        const outputBufferViews = bufferViews.map((bufferView, index) => {
            const value = {
                buffer: 0,
                byteLength: bufferView.buffer.byteLength,
                byteOffset: bufferOffset,
                target: bufferView.type === MeshDataType.IMAGE ||
                    bufferView.type === MeshDataType.BIND_MATRIX
                    ? undefined
                    : bufferView.type === MeshDataType.INDEX
                        ? WEBGL_CONST.ELEMENT_ARRAY_BUFFER
                        : WEBGL_CONST.ARRAY_BUFFER, // TODO: だいたいこれだったの　Mesh/indicesだけELEMENT...
            };
            bufferOffset += bufferView.buffer.byteLength;
            if (bufferView.type === MeshDataType.IMAGE) {
                outputImages[imageIndex++].bufferView = index;
            }
            else {
                outputAccessors[accessorIndex++].bufferView = index;
            }
            return value;
        });
        const outputScenes = toOutputScenes(avatar, outputNodes);
        const outputData = {
            accessors: outputAccessors,
            asset: exporterInfo,
            buffers: [
                {
                    byteLength: bufferOffset,
                },
            ],
            bufferViews: outputBufferViews,
            extensions: {
                VRM: {
                    blendShapeMaster: {blendShapeGroups},
                    //firstPerson: vrmFirstPerson,
                    firstPerson: {
                        firstPersonBone: 44,
                        firstPersonBoneOffset: new Vector3(),
                        lookAtHorizontalInner: {curve: [0, 0, 0, 1, 1, 1, 1, 0], xRange: 90, yRange: 10},
                        lookAtHorizontalOuter: {curve: [0, 0, 0, 1, 1, 1, 1, 0], xRange: 90, yRange: 10},
                        lookAtTypeName: 'Bone',
                        lookAtVerticalDown: {curve: [0, 0, 0, 1, 1, 1, 1, 0], xRange: 90, yRange: 10},
                        lookAtVerticalUp: {curve: [0, 0, 0, 1, 1, 1, 1, 0], xRange: 90, yRange: 10},
                    },
                    materialProperties,
                    humanoid: vrmHumanoid,
                    meta: outputVrmMeta,
                    secondaryAnimation: outputSecondaryAnimation,
                    specVersion: "0.0"
                },
            },
            extensionsUsed: [
              "KHR_materials_unlit",
              "KHR_texture_transform",
              "VRM",
            ],
            images: outputImages,
            materials: outputMaterials,
            meshes: outputMeshes,
            nodes: outputNodes,
            samplers: outputSamplers,
            avatar: 0,
            scenes: outputScenes,
            skins: outputSkins,
            textures: outputTextures,
        };
        const jsonChunk = new GlbChunk(parseString2Binary(JSON.stringify(outputData, undefined, 2)), "JSON");
        const binaryChunk = new GlbChunk(concatBinary(bufferViews.map((buf) => buf.buffer)), "BIN\x00");
        const fileData = concatBinary([jsonChunk.buffer, binaryChunk.buffer]);
        const header = concatBinary([
            parseString2Binary("glTF"),
            parseNumber2Binary(2, 4),
            parseNumber2Binary(fileData.byteLength + 12, 4),
        ]);
        onDone(concatBinary([header, fileData]));
    }
}
function radian2Degree(radian) {
    return radian * (180 / Math.PI);
}
function getNodes(parentNode) {
    if (parentNode.children.length <= 0)
        return [parentNode];
    return [parentNode].concat(parentNode.children.map((child) => getNodes(child)).flat());
}
function imageBitmap2png(image) {
    const canvas = document.createElement('canvas');
    canvas.width = image.width;
    canvas.height = image.height;
    canvas.getContext("2d").drawImage(image, 0, 0);
    // rewrite the above code using node.js and buffer. you cannot use the canvas object anymore.
    const pngUrl = canvas.toDataURL("image/png");
    const data = atob(pngUrl.split(",")[1]);
    const array = new ArrayBuffer(data.length);
    const view = new DataView(array);
    for (let i = 0; i < data.length; i++) {
        view.setUint8(i, data.charCodeAt(i));
    }
    return array;
}
function parseNumber2Binary(number, size) {
    const buf = new ArrayBuffer(size);
    const view = new DataView(buf);
    view.setUint32(0, number, true);
    return buf;
}
function parseString2Binary(str) {
    return new TextEncoder().encode(str).buffer;
}
function concatBinary(arrays) {
    let sumLength = 0;
    for (let i = 0; i < arrays.length; i++) {
        sumLength += arrays[i].byteLength;
    }
    const output = new Uint8Array(sumLength);
    let pos = 0;
    for (let i = 0; i < arrays.length; ++i) {
        output.set(new Uint8Array(arrays[i]), pos);
        pos += arrays[i].byteLength;
    }
    return output.buffer;
}
function parseBinary(attr, componentType) {
    const componentTypeSize = componentType === WEBGL_CONST.UNSIGNED_SHORT ? 2 : 4;
    const array = attr.array;
    let offset = 0;
    const buf = new ArrayBuffer(attr.count * attr.itemSize * componentTypeSize);
    const view = new DataView(buf);
    for (let i = 0; i < attr.count; i++) {
        for (let a = 0; a < attr.itemSize; a++) {
            let value;
            if (attr.itemSize > 4) {
                value = array[i * attr.itemSize + a];
            }
            else {
                if (a === 0)
                    value = attr.getX(i);
                else if (a === 1)
                    value = attr.getY(i);
                else if (a === 2)
                    value = attr.getZ(i);
                else
                    value = attr.getW(i);
            }
            if (componentType === WEBGL_CONST.UNSIGNED_SHORT) {
                view.setUint16(offset, value, true);
            }
            else if (componentType === WEBGL_CONST.UNSIGNED_INT) {
                view.setUint32(offset, value, true);
            }
            else {
                view.setFloat32(offset, value, true);
            }
            offset += componentTypeSize;
        }
    }
    return buf;
}
class GlbChunk {
    constructor(data, type) {
        this.data = data;
        this.type = type;
        const buf = this.data; //, this.type === "JSON" ? 0x20 : 0x00);
        this.buffer = concatBinary([
            parseNumber2Binary(buf.byteLength, 4),
            parseString2Binary(this.type),
            buf,
        ]);
    }
    // https://github.com/KhronosGroup/glTF/tree/master/specification/2.0#structured-json-content
    paddingBinary(array, value) {
        const paddedLength = Math.ceil(array.byteLength / 4) * 4;
        if (array.byteLength === paddedLength)
            return array;
        const paddedArray = new Uint8Array(paddedLength);
        paddedArray.set(new Uint8Array(array), 0);
        for (let i = array.byteLength; i < paddedLength; i++) {
            paddedArray.set(new Uint8Array(value), i);
        }
        return paddedArray.buffer;
    }
}
export class MeshData {
    constructor(attribute, valueType, type, accessorsType, meshName, name) {
        this.attribute = attribute;
        this.type = type;
        this.valueType = valueType;
        this.accessorsType = accessorsType;
        this.meshName = meshName;
        this.name = name;
        this.buffer = parseBinary(this.attribute, this.valueType);
        this.max =
            type === MeshDataType.POSITION || type === MeshDataType.BLEND_POSITION
                ? [
                    Math.max.apply(null, Array.from(this.attribute.array).filter((_, i) => i % 3 === 0)),
                    Math.max.apply(null, Array.from(this.attribute.array).filter((_, i) => i % 3 === 1)),
                    Math.max.apply(null, Array.from(this.attribute.array).filter((_, i) => i % 3 === 2)),
                ]
                : undefined;
        this.min =
            type === MeshDataType.POSITION || type === MeshDataType.BLEND_POSITION
                ? [
                    Math.min.apply(null, Array.from(this.attribute.array).filter((_, i) => i % 3 === 0)),
                    Math.min.apply(null, Array.from(this.attribute.array).filter((_, i) => i % 3 === 1)),
                    Math.min.apply(null, Array.from(this.attribute.array).filter((_, i) => i % 3 === 2)),
                ]
                : undefined;
    }
}
var MaterialType;
(function (MaterialType) {
    MaterialType["MeshBasicMaterial"] = "MeshBasicMaterial";
    MaterialType["MeshStandardMaterial"] = "MeshStandardMaterial";
    MaterialType["MToonMaterial"] = "MToonMaterial";
})(MaterialType || (MaterialType = {}));
var AccessorsType;
(function (AccessorsType) {
    AccessorsType["SCALAR"] = "SCALAR";
    AccessorsType["VEC2"] = "VEC2";
    AccessorsType["VEC3"] = "VEC3";
    AccessorsType["VEC4"] = "VEC4";
    AccessorsType["MAT4"] = "MAT4";
})(AccessorsType || (AccessorsType = {}));
var MeshDataType;
(function (MeshDataType) {
    MeshDataType["POSITION"] = "POSITION";
    MeshDataType["NORMAL"] = "NORMAL";
    MeshDataType["UV"] = "UV";
    MeshDataType["INDEX"] = "INDEX";
    MeshDataType["SKIN_WEIGHT"] = "SKIN_WEIGHT";
    MeshDataType["SKIN_INDEX"] = "SKIN_INDEX";
    MeshDataType["BLEND_POSITION"] = "BLEND_POSITION";
    MeshDataType["BLEND_NORMAL"] = "BLEND_NORMAL";
    MeshDataType["BIND_MATRIX"] = "BIND_MATRIX";
    MeshDataType["IMAGE"] = "IMAGE";
})(MeshDataType || (MeshDataType = {}));
var VRMObjectType;
(function (VRMObjectType) {
    VRMObjectType["Group"] = "Group";
    VRMObjectType["SkinnedMesh"] = "SkinnedMesh";
    VRMObjectType["Object3D"] = "Object3D";
    VRMObjectType["Bone"] = "Bone";
})(VRMObjectType || (VRMObjectType = {}));
const toOutputMeshes = (meshes, meshDatas, uniqueMaterialNames) => {
    return meshes.map((object) => {
        const mesh = (object.type === VRMObjectType.Group
            ? object.children[0]
            : object);
        const subMeshes = object.type === VRMObjectType.Group
            ? object.children.map((child) => child)
            : [object];
        return {
            // extras: {
            //   targetNames: mesh.geometry.userData.targetNames,
            // },
            name: object.name,
            primitives: subMeshes.map((subMesh) => {
                const meshTypes = meshDatas.map((data) => data.meshName === mesh.name ? data.type : null);
                const materialName = Array.isArray(subMesh.material)
                    ? subMesh.material[0].name
                    : subMesh.material.name;
                return {
                    attributes: {
                        JOINTS_0: meshTypes.indexOf(MeshDataType.SKIN_INDEX),
                        NORMAL: meshTypes.indexOf(MeshDataType.NORMAL),
                        POSITION: meshTypes.indexOf(MeshDataType.POSITION),
                        TEXCOORD_0: meshTypes.indexOf(MeshDataType.UV),
                        WEIGHTS_0: meshTypes.indexOf(MeshDataType.SKIN_WEIGHT),
                    },
                    extras: {
                        targetNames: subMesh.geometry.userData.targetNames,
                    },
                    indices: meshDatas
                        .map((data) => data.type === MeshDataType.INDEX && data.meshName === mesh.name
                        ? data.name
                        : null)
                        .indexOf(subMesh.name),
                    material: uniqueMaterialNames.indexOf(materialName),
                    mode: 4,
                    targets: mesh.geometry.userData.targetNames
                        ? mesh.geometry.userData.targetNames.map((targetName) => ({
                            NORMAL: meshDatas
                                .map((data) => data.type === MeshDataType.BLEND_NORMAL &&
                                data.meshName === mesh.name
                                ? data.name
                                : null)
                                .indexOf(BLENDSHAPE_PREFIX + targetName),
                            POSITION: meshDatas
                                .map((data) => data.type === MeshDataType.BLEND_POSITION &&
                                data.meshName === mesh.name
                                ? data.name
                                : null)
                                .indexOf(BLENDSHAPE_PREFIX + targetName),
                        }))
                        : undefined,
                };
            }),
        };
    });
};
const toOutputSkins = (meshes, meshDatas, nodeNames) => {
    return meshes.map((object) => {
        const mesh = (object.type === VRMObjectType.Group
            ? object.children[0]
            : object);
        return {
            inverseBindMatrices: meshDatas
                .map((data) => data.type === MeshDataType.BIND_MATRIX ? data.meshName : null)
                .indexOf(mesh.name),
            joints: mesh.skeleton.bones.map((bone) => nodeNames.indexOf(bone.name)),
            skeleton: nodeNames.indexOf(mesh.skeleton.bones[0].name),
        };
    });
};
const toOutputMaterials = (uniqueMaterials, images) => {
  //console.log(uniqueMaterials)
  return uniqueMaterials.map((material) => {
      let baseColor;
      let VRMC_materials_mtoon = null;
      
      material = material.userData.vrmMaterial?material.userData.vrmMaterial:material;
      if (material.type === "ShaderMaterial") {
          VRMC_materials_mtoon = material.userData.gltfExtensions.VRMC_materials_mtoon;
          VRMC_materials_mtoon.shadeMultiplyTexture = {index:images.map((image) => image.name).indexOf(material.uniforms.shadeMultiplyTexture.name)};

          const mtoonMaterial = material;
          baseColor = mtoonMaterial.color ? [
                  1,
                  1,
                  1,
                  1,
              ] :
              undefined;
      } else {
          const otherMaterial = material;
          baseColor = otherMaterial.color ? [
                  otherMaterial.color.r,
                  otherMaterial.color.g,
                  otherMaterial.color.b,
                  1, // TODO:
              ] :
              undefined;
      }
      let baseTxrIndex = -1;
      if (material.map)
          baseTxrIndex = images.map((image) => image.name).indexOf(material.name);
      else if (material.uniforms){
          if (material.uniforms.map){
              baseTxrIndex = images.map((image) => image.name).indexOf(material.uniforms.map.name);
          }
      }

      const baseTexture = baseTxrIndex >= 0 ? {
              extensions: {
                  KHR_texture_transform: {
                      offset: [0, 0],
                      scale: [1, 1],
                  },
              },
              index: baseTxrIndex,
              texCoord: 0, // TODO:
          } :
          undefined;
      const metallicFactor = (() => {
          switch (material.type) {
              case MaterialType.MeshStandardMaterial:
                  return material.metalness;
              case MaterialType.MeshBasicMaterial:
                  return 0;
              default:
                  return 0;
          }
      })();
      const roughnessFactor = (() => {
          switch (material.type) {
              case MaterialType.MeshStandardMaterial:
                  return material.roughness;
              case MaterialType.MeshBasicMaterial:
                  return 0.9;
              default:
                  return 0.9;
          }
      })();
      return {
          alphaCutoff: material.alphaTest > 0 ? material.alphaTest : undefined,
          alphaMode: material.transparent ?
              "BLEND" : material.alphaTest > 0 ?
              "MASK" : "OPAQUE",
          doubleSided: material.side === 2,
          extensions: material.type === "ShaderMaterial" ? {
              KHR_materials_unlit: {}, // TODO:
              VRMC_materials_mtoon
          } : undefined,
          name: material.name,
          pbrMetallicRoughness: {
              baseColorFactor: baseColor,
              baseColorTexture: baseTexture,
              metallicFactor: metallicFactor,
              roughnessFactor: roughnessFactor,
          },
      };
  });
};
const toOutputImages = (images, icon) => {
    return (icon ? images.concat(icon) : images)
        .filter((image) => image && image.imageBitmap)
        .map((image) => ({
        bufferView: -1,
        mimeType: "image/png",
        name: image.name, // TODO: 取得できないので仮のテクスチャ名としてマテリアル名を入れた
    }));
};
const toOutputSamplers = (outputImages) => {
    return outputImages.map(() => ({
        magFilter: WEBGL_CONST.LINEAR,
        minFilter: WEBGL_CONST.LINEAR,
        wrapS: WEBGL_CONST.REPEAT,
        wrapT: WEBGL_CONST.REPEAT, // TODO: だいたいこれだった
    }));
};
const toOutputTextures = (outputImages) => {
    return outputImages.map((_, index) => ({
        sampler: 0,
        source: index, // TODO: 全パターンでindexなのか不明
    }));
};
const toOutputScenes = (avatar, outputNodes) => {
    const nodeNames = outputNodes.map((node) => node.name);
    return [
        {
            nodes: avatar.children
                .filter((child) => child.type === VRMObjectType.Object3D ||
                child.type === VRMObjectType.SkinnedMesh ||
                child.type === VRMObjectType.Group ||
                child.type === VRMObjectType.Bone)
                .map((x) => nodeNames.indexOf(x.name)),
        },
    ];
};
const toOutputSecondaryAnimation = (springBone, nodeNames) => {
    return {
        boneGroups: springBone.springBoneGroupList[0] &&
            springBone.springBoneGroupList[0].length > 0
            ? springBone.springBoneGroupList.map((group) => ({
                bones: group.map((e) => nodeNames.indexOf(e.bone.name)),
                center: group[0].center
                    ? nodeNames.indexOf(group[0].center.name) // TODO: nullになっていて実際のデータはわからん
                    : -1,
                colliderGroups: springBone.colliderGroups.map((_, index) => index),
                dragForce: group[0].dragForce,
                gravityDir: {
                    x: group[0].gravityDir.x,
                    y: group[0].gravityDir.y,
                    z: group[0].gravityDir.z, // TODO: それっぽいやつをいれた
                },
                gravityPower: group[0].gravityPower,
                hitRadius: group[0].radius,
                stiffiness: group[0].stiffnessForce, // TODO: それっぽいやつをいれた
            }))
            : [
                {
                    bones: [],
                    center: -1,
                    colliderGroups: [],
                    dragForce: 0.4,
                    gravityDir: {
                        x: 0,
                        y: -1,
                        z: 0,
                    },
                    gravityPower: 0,
                    hitRadius: 0.02,
                    stiffiness: 1,
                },
            ],
        colliderGroups: springBone.colliderGroups.map((group) => ({
            colliders: [
                {
                    offset: {
                        x: group.colliders[0].position.x,
                        y: group.colliders[0].position.y,
                        z: group.colliders[0].position.z,
                    },
                    radius: group.colliders[0].geometry.boundingSphere
                        ? group.colliders[0].geometry.boundingSphere.radius
                        : undefined,
                },
            ],
            node: group.node,
        })),
    };
};<|MERGE_RESOLUTION|>--- conflicted
+++ resolved
@@ -97,11 +97,7 @@
   return name;
 }
 export default class VRMExporterv0 {
-<<<<<<< HEAD
     parse(vrm, avatar, rootSpringBones, colliderBones, onDone) {
-=======
-    parse(vrm, avatar, screenshot, onDone) {
->>>>>>> 6c4f3248
         const vrmMeta = convertMetaToVRM0(vrm.meta);
         const humanoid = convertHumanoidToVRM0(vrm.humanoid);
         
@@ -421,7 +417,6 @@
 
         //const outputVrmMeta = ToOutputVRMMeta(vrmMeta, icon, outputImages);
         const outputVrmMeta = vrmMeta;
-<<<<<<< HEAD
 
         const rootSpringBonesIndexes = [];
         rootSpringBones.forEach(rootSpringBone => {
@@ -464,11 +459,7 @@
             "colliderGroups": colliderGroups,
         };
         
-=======
         outputVrmMeta.texture = icon ? outputImages.length - 1 : undefined;
-
-        //const outputSecondaryAnimation = toOutputSecondaryAnimation(springBone, nodeNames);
->>>>>>> 6c4f3248
         const bufferViews = [];
         bufferViews.push(...images.map((image) => ({
             buffer: imageBitmap2png(image.imageBitmap),
