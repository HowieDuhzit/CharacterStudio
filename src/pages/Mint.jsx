--- conflicted
+++ resolved
@@ -2,12 +2,12 @@
 import styles from "./Mint.module.scss"
 import { ViewMode, ViewContext } from "../context/ViewContext"
 
-<<<<<<< HEAD
-import Mint from "../components/Mint"
-=======
+///<<<<<<< tcm-screenshot
+///import Mint from "../components/Mint"
+///=======
 // import Mint from "../components/Mint"
 // import ResizableDiv from "../components/Resizable"
->>>>>>> 94f2a816
+///>>>>>>> full-mint-support
 import CustomButton from "../components/custom-button"
 
 function MintComponent({screenshotManager, blinkManager, animationManager}) {
@@ -34,14 +34,14 @@
   return (
     <div className={styles.container}>
       <div className={"sectionTitle"}>Mint Your Character</div>
-<<<<<<< HEAD
-      <div className={styles.mintContainer}>
-        <div className={styles.topLine} />
-        <div className={styles.bottomLine} />
-        <div className={styles.scrollContainer}>
+///<<<<<<< tcm-screenshot
+      ///<div className={styles.mintContainer}>
+        ///<div className={styles.topLine} />
+       /// <div className={styles.bottomLine} />
+        ///<div className={styles.scrollContainer}>
           
-          <Mint screenshotManager = {screenshotManager} blinkManager = {blinkManager} animationManager = {animationManager}/>
-=======
+         /// <Mint screenshotManager = {screenshotManager} blinkManager = {blinkManager} animationManager = {animationManager}/>
+///=======
       
       {/* <ResizableDiv setScreenshotPosition = {setScreenshotPosition} screenshotPosition = {screenshotPosition}/> */}
 
@@ -68,7 +68,7 @@
           />
 
           <span className={styles.genesisText}>(<span className={styles.required}>Genesis pass holders only</span>)</span>
->>>>>>> 94f2a816
+///>>>>>>> full-mint-support
         </div>
       </div>
 
