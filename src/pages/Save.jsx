--- conflicted
+++ resolved
@@ -8,16 +8,11 @@
 import { SoundContext } from "../context/SoundContext"
 import { AudioContext } from "../context/AudioContext"
 
-<<<<<<< HEAD
 
 function Save({getFaceScreenshot}) {
-  const { setViewMode } = React.useContext(ViewContext);
-=======
-function Save() {
 
   // Translate hook
   const { t } = useContext(LanguageContext);
->>>>>>> d966492f
   const { playSound } = React.useContext(SoundContext)
   const { isMute } = React.useContext(AudioContext)
   const { setViewMode } = React.useContext(ViewContext);
@@ -35,15 +30,7 @@
     !isMute && playSound('backNextButton');
   }
 
-<<<<<<< HEAD
-
-  // Translate hook
-  const { t } = useContext(LanguageContext);
-
   return (
-=======
-    return (
->>>>>>> d966492f
     <div className={styles.container}>
       <div className={"sectionTitle"}>{t("pageTitles.saveCharacter")}</div>
       <div className={styles.buttonContainer}>
@@ -54,19 +41,7 @@
           className={styles.buttonLeft}
           onClick={back}
         />
-<<<<<<< HEAD
         <ExportMenu getFaceScreenshot = {getFaceScreenshot}/>
-        {/*
-                <CustomButton
-                    theme="light"
-                    text="Chat"
-                    size={14}
-                    className={styles.buttonRight}
-                    onClick={mint}
-                />
-                */}
-=======
-        <ExportMenu />
         
         <CustomButton
             theme="light"
@@ -75,8 +50,6 @@
             className={styles.buttonRight}
             onClick={mint}
         />
-               
->>>>>>> d966492f
         <CustomButton
           theme="light"
           text={t('callToAction.chat')}
