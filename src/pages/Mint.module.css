--- conflicted
+++ resolved
@@ -11,10 +11,7 @@
     height: calc(100vh - 266px);
     background: rgba(5, 11, 14, 0.8);
     color: aliceblue;
-<<<<<<< HEAD
-=======
     user-select: none;
->>>>>>> bb745990
   }
   
   .scrollContainer {
