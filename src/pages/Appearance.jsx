--- conflicted
+++ resolved
@@ -5,11 +5,8 @@
 import Editor from '../components/Editor';
 import CustomButton from '../components/custom-button'
 
-<<<<<<< HEAD
-function Appearance({manifest, initialTraits, animationManager, blinkManager, lookatManager, effectManager, fetchNewModel}) {
-=======
-function Appearance({initialTraits, animationManager, blinkManager, effectManager, fetchNewModel}) {
->>>>>>> ce4baff4
+
+function Appearance({initialTraits, animationManager, blinkManager, lookatManager, effectManager, fetchNewModel}) {
     const { setViewMode } = React.useContext(ViewContext);
     const { resetAvatar, getRandomCharacter,saveAvatarToLocalStorage,loadAvatarFromLocalStorage } = React.useContext(SceneContext)
     const { isLoading, isPlayingEffect, setIsPlayingEffect } = React.useContext(ViewContext)
@@ -53,11 +50,7 @@
                 <img className={"rotate"} src="ui/loading.svg"/>
             </div>
             <div className={"sectionTitle"}>Choose Appearance</div>
-<<<<<<< HEAD
-            <Editor manifest = {manifest} animationManager={animationManager} initialTraits={initialTraits} blinkManager={blinkManager} lookatManager={lookatManager} effectManager={effectManager} fetchNewModel={fetchNewModel} />
-=======
-        <Editor animationManager={animationManager} initialTraits={initialTraits} blinkManager={blinkManager} effectManager={effectManager} fetchNewModel={fetchNewModel} />
->>>>>>> ce4baff4
+        <Editor animationManager={animationManager} initialTraits={initialTraits} blinkManager={blinkManager} lookatManager={lookatManager} effectManager={effectManager} fetchNewModel={fetchNewModel} />
             <div className={styles.buttonContainer}>
                 <CustomButton
                     theme="light"
