--- conflicted
+++ resolved
@@ -2,16 +2,11 @@
 import styles from "./Appearance.module.css"
 import { ViewMode, ViewContext } from "../context/ViewContext"
 import { SceneContext } from "../context/SceneContext"
-<<<<<<< HEAD
 import Editor from "../components/Editor"
 import CustomButton from "../components/custom-button"
 import { LanguageContext } from "../context/LanguageContext"
-=======
 import { SoundContext } from "../context/SoundContext"
 import { AudioContext } from "../context/AudioContext"
-import Editor from '../components/Editor';
-import CustomButton from '../components/custom-button'
->>>>>>> 0fab2625
 
 function Appearance({
   animationManager,
@@ -28,44 +23,23 @@
     setIsChangingWholeAvatar,
   } = React.useContext(SceneContext)
 
-<<<<<<< HEAD
+  const { playSound } = React.useContext(SoundContext)
+  const { isMute } = React.useContext(AudioContext)
   const back = () => {
+    !isMute && playSound('backNextButton');
     resetAvatar()
     setViewMode(ViewMode.CREATE)
   }
 
   const next = () => {
+    !isMute && playSound('backNextButton');
     setViewMode(ViewMode.BIO)
   }
 
   const randomize = () => {
     if (!isChangingWholeAvatar) {
+      !isMute && playSound('randomizeButton');
       getRandomCharacter()
-=======
-function Appearance({animationManager, blinkManager, lookatManager, effectManager, fetchNewModel}) {
-    const { isLoading, setViewMode } = React.useContext(ViewContext)
-    const { resetAvatar, getRandomCharacter, isChangingWholeAvatar, setIsChangingWholeAvatar } = React.useContext(SceneContext)
-    const { playSound } = React.useContext(SoundContext)
-    const { isMute } = React.useContext(AudioContext)
-    const back = () => {
-        !isMute && playSound('backNextButton');
-        resetAvatar();
-        setViewMode(ViewMode.CREATE)
-        
-    }
-
-    const next = () => {
-        !isMute && playSound('backNextButton');
-        setViewMode(ViewMode.BIO)
-        
-    }
-
-    const randomize = () => {
-        if (!isChangingWholeAvatar) {
-            !isMute && playSound('randomizeButton');
-            getRandomCharacter()
-        }
->>>>>>> 0fab2625
     }
   }
 
