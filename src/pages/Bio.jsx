import React, { useEffect } from "react"
import CustomButton from "../components/custom-button"
import { ViewContext, ViewMode } from "../context/ViewContext"
import styles from "./Bio.module.css"

export const getBio = (templateInfo, personality) => {
  console.log('templateInfo', templateInfo)
  const classType = templateInfo.name.toUpperCase();

  const name = personality.names[Math.floor(Math.random() * personality.names.length)]
  const city = personality.cities[Math.floor(Math.random() * personality.cities.length)]
  const weapon = personality.weapons[Math.floor(Math.random() * personality.weapons.length)]
  const hobby = personality.hobbies[Math.floor(Math.random() * personality.hobbies.length)]
  const profession = personality.professions[Math.floor(Math.random() * personality.professions.length)]
  const heshe = personality.heShe[classType]

  const bio = `${name} is a ${personality.classes[classType]} from ${city}. ${heshe} is ${hobby}. ${heshe} also enjoys ${profession}. ${heshe} is armed with a ${weapon}.`
  return { name, bio }
}

export const getPersonalityQuestionsAndAnswers = (personality) => {
  const question =
  personality.generalPersonalityQuestions[Math.floor(Math.random() * personality.generalPersonalityQuestions.length)]
  const answer =
    personality.generalPersonalityAnswers[
      Math.floor(Math.random() * personality.generalPersonalityAnswers.length)
    ]
  return { question, answer }
}

export const getHobbyQuestionsAndAnswers = (personality) => {
  const question = personality.hobbyQuestions[Math.floor(Math.random() * personality.hobbyQuestions.length)]
  const answer = personality.hobbyAnswers[Math.floor(Math.random() * personality.hobbyAnswers.length)]
  return { question, answer }
}

export const getRelationshipQuestionsAndAnswers = (personality) => {
  const question = personality.relationshipQuestions[Math.floor(Math.random() * personality.relationshipQuestions.length)]
  const answer = personality.relationshipAnswers[Math.floor(Math.random() * personality.relationshipAnswers.length)]
  return { question, answer }
}

function BioPage({ templateInfo, personality }) {
  const { setViewMode } = React.useContext(ViewContext)

  const back = () => {
    console.log("back")
    setViewMode(ViewMode.APPEARANCE)
  }

  const next = () => {
    console.log("next")
    setViewMode(ViewMode.SAVE)
  }

  const _bio = getBio(templateInfo, personality);

  const [name, setName] = React.useState(localStorage.getItem("name") || _bio.name);
  const [bio, setBio] = React.useState(localStorage.getItem("bio") || _bio.bio)

  const [greeting, setGreeting] = React.useState(
    localStorage.getItem("greeting") || "Hey there!",
  )

    const q1 = getPersonalityQuestionsAndAnswers(personality);
    const q2 = getRelationshipQuestionsAndAnswers(personality);
    const q3 = getHobbyQuestionsAndAnswers(personality);

  const [question1, setQuestion1] = React.useState(
    localStorage.getItem("question1") || q1.question,
  )
  const [question2, setQuestion2] = React.useState(
    localStorage.getItem("question2") || q2.question,
  )
  const [question3, setQuestion3] = React.useState(
    localStorage.getItem("question3") || q3.question,
  )
  const [response1, setResponse1] = React.useState(
    localStorage.getItem("response1") || q1.answer,
  )
  const [response2, setResponse2] = React.useState(
    localStorage.getItem("response2") || q2.answer,
  )
  const [response3, setResponse3] = React.useState(
    localStorage.getItem("response3") || q3.answer,
  )

  // after each state is updated, save to local storage
  React.useEffect(() => {
    console.log(question1)
    localStorage.setItem("name", name)
    localStorage.setItem("bio", bio)
    localStorage.setItem("greeting", greeting)
    localStorage.setItem("question1", question1)
    localStorage.setItem("question2", question2)
    localStorage.setItem("question3", question3)
    localStorage.setItem("response1", response1)
    localStorage.setItem("response2", response2)
    localStorage.setItem("response3", response3)
  }, [
    name,
    bio,
    greeting,
    question1,
    question2,
    question3,
    response1,
    response2,
    response3,
  ])

  // if user presses ctrl c, clear the messages
  useEffect(() => {
    const handleKeyDown = (event) => {
      if (event.ctrlKey && event.key === "c") {
        // spacebar
      }
    }
    window.addEventListener("keydown", handleKeyDown)
    return () => {
      window.removeEventListener("keydown", handleKeyDown)
    }
  }, [])

  return (
    <div className={styles.container}>
      <div className={"sectionTitle"}>Create Bio</div>
      <div className={styles.bioContainer}>
        <div className={styles.topLine} />
        <div className={styles.bottomLine} />
        <div className={styles.scrollContainer}>
<<<<<<< HEAD

        <div className={styles["inner-container"]}>
          {/* input fields for name, bio, preferred greeting, question1 (dropdown and text input), question2 (dropdown and text input) and question3 (dropdown and text input) */}
          <span>
            <label htmlFor="name" className={styles.inlineLabel}>Name</label>
            <input
              type="text"
              name="name"
              value={name}
              onChange={(e) => setName(e.target.value)}
            />
          </span>
          <span>
            <label htmlFor="greeting" className={styles.inlineLabel}>Preferred Greeting</label>
            <input
              type="text"
              name="greeting"
              value={greeting}
              onChange={(e) => setGreeting(e.target.value)}
            />
          </span>

          <label htmlFor="bio">Bio</label>
          <textarea
            name="bio"
            rows="4"
            cols="50"
            value={bio}
            onChange={(e) => setBio(e.target.value)}
          />

          <label htmlFor="question1">Question 1</label>
          <select
            name="question1"
            value={question1}
            onChange={(e) => { setQuestion1(e.target.value); }}
          >
            {personality.generalPersonalityQuestions.map((question, i) => {
              return (
                <option key={i} value={question}>
                  {question}
                </option>
              )
            })}
          </select>
          <textarea
            type="text"
            name="response1"
            onChange={(e) => setResponse1(e.target.value)}
            value={response1}
          />

          <label htmlFor="question2">Question 2</label>
          <select
            name="question3"
            value={question2}
            onChange={(e) => setQuestion2(e.target.value)}
          >
            {personality.relationshipQuestions.map((question, i) => {
              return (
                <option key={i} value={question}>
                  {question}
                </option>
              )
            })}
          </select>

          <textarea
            type="text"
            name="response2"
            value={response2}
            onChange={(e) => setResponse2(e.target.value)}
          />

          <label htmlFor="question3">Question 3</label>
          <select
            name="question3"
            value={question3}
            onChange={(e) => setQuestion3(e.target.value)}
          >
            {personality.hobbyQuestions.map((question, i) => {
              return (
                <option key={i} value={question}>
                  {question}
                </option>
              )
            })}
          </select>

          <textarea
            type="text"
            name="response3"
            onChange={(e) => setResponse3(e.target.value)}
            value={response3}
          />
        </div>
=======
          <Bio />
>>>>>>> bb745990
        </div>
      </div>
      <div className={styles.buttonContainer}>
        <CustomButton
          theme="light"
          text="Back"
          size={14}
          className={styles.buttonLeft}
          onClick={back}
        />
        <CustomButton
          theme="light"
          text="Next"
          size={14}
          className={styles.buttonRight}
          onClick={next}
        />
      </div>
    </div>
  )
}

export default BioPage<|MERGE_RESOLUTION|>--- conflicted
+++ resolved
@@ -129,7 +129,6 @@
         <div className={styles.topLine} />
         <div className={styles.bottomLine} />
         <div className={styles.scrollContainer}>
-<<<<<<< HEAD
 
         <div className={styles["inner-container"]}>
           {/* input fields for name, bio, preferred greeting, question1 (dropdown and text input), question2 (dropdown and text input) and question3 (dropdown and text input) */}
@@ -226,9 +225,6 @@
             value={response3}
           />
         </div>
-=======
-          <Bio />
->>>>>>> bb745990
         </div>
       </div>
       <div className={styles.buttonContainer}>
