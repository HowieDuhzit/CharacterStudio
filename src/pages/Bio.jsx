--- conflicted
+++ resolved
@@ -5,10 +5,6 @@
 import styles from "./Bio.module.css"
 
 export const getBio = (templateInfo, personality) => {
-<<<<<<< HEAD
-  //console.log('templateInfo', templateInfo)
-=======
->>>>>>> 13ade69a
   const classType = templateInfo.name.toUpperCase();
 
   const name = personality.names[Math.floor(Math.random() * personality.names.length)]
