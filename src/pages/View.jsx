import React, { useContext } from "react"
import styles from "./View.module.css"
import { ViewMode, ViewContext } from "../context/ViewContext"
import Chat from "../components/Chat"
import CustomButton from "../components/custom-button"
import { LanguageContext } from "../context/LanguageContext"

import { SoundContext } from "../context/SoundContext"
import { AudioContext } from "../context/AudioContext"

function View({templateInfo}) {
  const { setViewMode } = React.useContext(ViewContext)

  const [micEnabled, setMicEnabled] = React.useState(false)
  const [speechRecognition, setSpeechRecognition] = React.useState(false)

  const { playSound } = React.useContext(SoundContext)
  const { isMute } = React.useContext(AudioContext)

  const back = () => {
<<<<<<< HEAD
    setViewMode(ViewMode.SAVE)
=======
    setViewMode(ViewMode.BIO)
    !isMute && playSound('backNextButton');
>>>>>>> 0fab2625
    if (speechRecognition)
      speechRecognition.stop()
    setMicEnabled(false)
  }

  // Translate hook
  const { t } = useContext(LanguageContext);

  return (
    <div className={styles.container}>
      <div className={"sectionTitle"}>{t("pageTitles.chat")}</div>
      <div className={styles.chatContainer}>
        <div className={styles.topLine} />
        <div className={styles.bottomLine} />
        <div className={styles.scrollContainer}>
          <Chat
            templateInfo = {templateInfo}
            micEnabled = {micEnabled}
            setMicEnabled = {setMicEnabled}
            speechRecognition = {speechRecognition}
            setSpeechRecognition = {setSpeechRecognition}
          />
        </div>
      </div>
      <div className={styles.buttonContainer}>
        <CustomButton
          theme="light"
          text={t('callToAction.back')}
          size={14}
          className={styles.buttonLeft}
          onClick={back}
        />
      </div>
    </div>
  )
}

export default View<|MERGE_RESOLUTION|>--- conflicted
+++ resolved
@@ -18,12 +18,8 @@
   const { isMute } = React.useContext(AudioContext)
 
   const back = () => {
-<<<<<<< HEAD
     setViewMode(ViewMode.SAVE)
-=======
-    setViewMode(ViewMode.BIO)
     !isMute && playSound('backNextButton');
->>>>>>> 0fab2625
     if (speechRecognition)
       speechRecognition.stop()
     setMicEnabled(false)
