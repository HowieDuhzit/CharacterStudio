--- conflicted
+++ resolved
@@ -24,9 +24,9 @@
       speechRecognition.stop()
     setMicEnabled(false)
   }
-  const next = () =>{
-    setViewMode(ViewMode.MINT)
-  }
+  // const next = () =>{
+  //   setViewMode(ViewMode.MINT)
+  // }
 
   // Translate hook
   const { t } = useContext(LanguageContext);
@@ -55,21 +55,6 @@
           className={styles.buttonLeft}
           onClick={back}
         />
-<<<<<<< HEAD
-        {/* <CustomButton
-=======
-        <CustomButton
->>>>>>> d966492f
-          theme="light"
-          text="Next"
-          size={14}
-          className={styles.buttonRight}
-          onClick={next}
-<<<<<<< HEAD
-        /> */}
-=======
-        />
->>>>>>> d966492f
       </div>
     </div>
   )
