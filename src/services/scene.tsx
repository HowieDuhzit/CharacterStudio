--- conflicted
+++ resolved
@@ -34,10 +34,6 @@
 
 const getTraits = () => traits;
 
-<<<<<<< HEAD
-=======
-
->>>>>>> 3c2c78bf
 async function getModelFromScene(format = 'glb') {
   if (format && format === 'glb') {
     const exporter = new GLTFExporter()
