import React, { Fragment, useContext, useEffect, useState } from "react"

import { GLTFLoader } from "three/examples/jsm/loaders/GLTFLoader"
import { ViewMode, ViewContext } from "./context/ViewContext"

import { AnimationManager } from "./library/animationManager"
import { BlinkManager } from "./library/blinkManager"
import { getAsArray } from "./library/utils"
import Background from "./components/Background"
import Scene from "./components/Scene"
import { EffectManager } from "./library/effectManager"

import Landing from "./pages/Landing"
import Mint from "./pages/Mint"
import View from "./pages/View"
import BioPage from "./pages/Bio"
import Save from "./pages/Save"
import Appearance from "./pages/Appearance"
import Create from "./pages/Create"
import Load from "./pages/Load"
import { SceneContext } from "./context/SceneContext"

// dynamically import the manifest
const assetImportPath = import.meta.env.VITE_ASSET_PATH + "/manifest.json"

async function fetchManifest() {
  const manifest = localStorage.getItem("manifest")
  if (manifest) {
    return JSON.parse(manifest)
  }
  const response = await fetch(assetImportPath)
  const data = await response.json()
  localStorage.setItem("manifest", JSON.stringify(data))
  return data
}

async function fetchScene() {
  // load environment
  const modelPath = "/3d/Platform.glb"

  const loader = new GLTFLoader()
  // load the modelPath
  const gltf = await loader.loadAsync(modelPath)
  return gltf.scene
}

async function fetchAnimation(templateInfo) {
  // create an animation manager for all the traits that will be loaded
  const newAnimationManager = new AnimationManager(templateInfo.offset)
  await newAnimationManager.loadAnimations(templateInfo.animationPath)
  return newAnimationManager
}

async function fetchAll() {
  const manifest = await fetchManifest()
  const sceneModel = await fetchScene()

  const blinkManager = new BlinkManager(0.1, 0.1, 0.5, 5)
  const effectManager = new EffectManager()

  return {
    manifest,
    sceneModel,
    blinkManager,
    effectManager,
  }
}

const fetchData = () => {
  let status, result

  const manifestPromise = fetchAll()
  // const modelPromise = fetchModel()
  const suspender = manifestPromise.then(
    (r) => {
      status = "success"
      result = r
    },
    (e) => {
      status = "error"
      result = e
    },
  )

  return {
    read() {
      if (status === "error") {
        throw result
      } else if (status === "success") {
        return result
      }
      throw suspender
    },
  }
}

const resource = fetchData()

export default function App() {
  const {
    manifest,
    sceneModel,
    blinkManager,
    effectManager,
  } = resource.read()

  const { viewMode } = useContext(ViewContext)

  const [hideUi, setHideUi] = useState(false)

  const [templateInfo, setTemplateInfo] = useState({})
  const [animationManager, setAnimationManager] = useState({})

  const { camera, scene, resetAvatar, setAwaitDisplay } = useContext(SceneContext)
  effectManager.camera = camera
  effectManager.scene = scene

  let lastTap = 0
  useEffect(() => {
    const handleTap = (e) => {
      const now = new Date().getTime()
      const timesince = now - lastTap
      if (timesince < 300 && timesince > 10) {
        const tgt = e.target
        if (tgt.id == "editor-scene") setHideUi(!hideUi)
      }
      lastTap = now
    }
    window.addEventListener("touchend", handleTap)
    window.addEventListener("click", handleTap)
    return () => {
      window.removeEventListener("touchend", handleTap)
      window.removeEventListener("click", handleTap)
    }
  }, [hideUi])

  const fetchNewModel = (index) => {
    setAwaitDisplay(true)
    resetAvatar();
    return new Promise((resolve) => {
      asyncResolve()
      async function asyncResolve() {
       
        const animManager = await fetchAnimation(manifest[index])
        setAnimationManager(animManager)
        let initialTraits = localStorage.getItem("initialTraits")
        if (!initialTraits) {
          initialTraits = initialTraits = [
            ...new Set([
              ...getAsArray(manifest[index].requiredTraits),
              ...getAsArray(manifest[index].randomTraits),
            ]),
          ]
          localStorage.setItem("initialTraits", JSON.stringify(initialTraits))
        } else {
          initialTraits = JSON.parse(initialTraits)
        }
<<<<<<< HEAD
        resolve(manifest[index])
=======

        setTemplateInfo(manifest[index])
        
        resolve(manifest[index])

>>>>>>> 344f1f3c
      }
    })
  }

  // map current app mode to a page
  const pages = {
    [ViewMode.LANDING]: <Landing />,
    [ViewMode.APPEARANCE]: (
      <Appearance
        manifest={manifest}
        animationManager={animationManager}
        templateInfo={templateInfo}
        blinkManager={blinkManager}
        effectManager={effectManager}
        fetchNewModel={fetchNewModel}
      />
    ),
    [ViewMode.BIO]: <BioPage />,
    [ViewMode.CREATE]: <Create 
      fetchNewModel={fetchNewModel}
      />,
    [ViewMode.LOAD]: <Load />,
    [ViewMode.MINT]: <Mint />,
    [ViewMode.SAVE]: <Save />,
    [ViewMode.VIEW]: <View />,
  }
  return (
    <Fragment>
      <Background />
      <Scene manifest={manifest} sceneModel={sceneModel} templateInfo={templateInfo} />
      {pages[viewMode]}
      {/*
        <Logo />
          <Scene manifest={manifest} sceneModel={sceneModel} initialTraits={initialTraits} templateInfo={templateInfo} />
          <div style = {{display:(hideUi ? "none" : "block")}}>
            <Fragment >
            <ChatButton />
           <ARButton /> 
          <UserMenu />
          {currentAppMode === AppMode.CHAT && <ChatComponent />}
          {currentAppMode === AppMode.APPEARANCE && <Editor />}
            </Fragment>
        </div>
          */}
    </Fragment>
  )
}<|MERGE_RESOLUTION|>--- conflicted
+++ resolved
@@ -155,15 +155,11 @@
         } else {
           initialTraits = JSON.parse(initialTraits)
         }
-<<<<<<< HEAD
-        resolve(manifest[index])
-=======
 
         setTemplateInfo(manifest[index])
         
         resolve(manifest[index])
 
->>>>>>> 344f1f3c
       }
     })
   }
