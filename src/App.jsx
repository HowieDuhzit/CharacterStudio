--- conflicted
+++ resolved
@@ -286,11 +286,11 @@
     ),
     [ViewMode.CREATE]: <Create fetchNewModel={fetchNewModel} />,
     [ViewMode.LOAD]: <Load />,
-<<<<<<< HEAD
-    [ViewMode.MINT]: <Mint screenshotManager = {screenshotManager} blinkManager = {blinkManager} animationManager={animationManager}/>,
-=======
+///<<<<<<< tcm-screenshot
+    ///[ViewMode.MINT]: <Mint screenshotManager = {screenshotManager} blinkManager = {blinkManager} animationManager={animationManager}/>,
+///=======
     [ViewMode.MINT]: <Mint />,
->>>>>>> 94f2a816
+///>>>>>>> full-mint-support
     [ViewMode.SAVE]: <Save />,
     [ViewMode.CHAT]: <View templateInfo={templateInfo} />,
   }
