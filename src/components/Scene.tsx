import { PerspectiveCamera } from "@react-three/drei/core/PerspectiveCamera";
import { OrbitControls } from "@react-three/drei/core/OrbitControls";
import { Html, Stats } from "@react-three/drei";
import { Canvas } from "@react-three/fiber";
import React, { useState, useEffect } from "react";
import Editor from "./Editor";
import { TemplateModel } from "./Models";
import Selector from "./Selector";
import MintPopup from "./MintPopup";
import '../styles/scene.scss'
import { position } from "html2canvas/dist/types/css/property-descriptors/position";
import { apiService, sceneService, Contract } from "../services";
import { MeshReflectorMaterial } from '@react-three/drei/core/MeshReflectorMaterial'
import { MeshBasicMaterial } from "three";
import mainBackground from "../ui/mainBackground.png"
import Lottie from "lottie-react";
import lottie from '../data/Rotation.json'
import { useMuteStore } from '../store'
import { useWeb3React } from "@web3-react/core";
import { InjectedConnector } from "@web3-react/injected-connector";
import { disconnect } from "process";

import {
    ethers, BigNumber
} from "ethers";

const ACCOUNT_DATA = {
  EMAIL: 'email',
  AVATAR: 'avatar',
};

export default function Scene(props: any) {
  //const isMute = useMuteStore((state) => state.isMute)
  //const setMute = useMuteStore((state) => state.setMute)
  const [showType, setShowType] = useState(false);
  const [randomFlag, setRandomFlag] = useState(-1);
  const [camera, setCamera] = useState<object>(Object);
  const [controls, setControls] = useState<object>(Object);
  const [connected, setConnected] = useState(false);
  const [ensName, setEnsName] = useState('');
  const [mintLoading, setMintLoading] = useState(false);
  const [confirmWindow, setConfirmWindow] = useState(false);
  const [mintStatus, setMintStatus] = useState("Mint Status");



  // const [walletAdress, setWalletAdress] = useState("")

  const { activate, deactivate, library, account } = useWeb3React();
  const injected = new InjectedConnector({
    supportedChainIds: [137, 1, 3, 4, 5, 42, 97],
  });

  const connectWallet = async () => {
    try {
      await activate(injected);
    } catch (ex) {
      
      console.log(ex);
    }
  };

  useEffect(() => {
    if(account) {
      _setAddress(account);
      setConnected(true)
    } else {
      setConnected(false);
    }

  }, [account]);

  const _setAddress = async (address:any) => {
      const {name, avatar}: any = await getAccountDetails(address);
      console.log("ens", name)
      setEnsName(name ? name.slice(0, 15) + "..." : '');
  };

  const getAccountDetails = async (address: any) => {
    const provider = ethers.getDefaultProvider('mainnet', {
      alchemy: 'OOWUrxHDTRyPmbYOSGyq7izHNQB1QYOv'
    });
    const check = ethers.utils.getAddress(address);

    try {
      const name = await provider.lookupAddress(check);
      if (!name) return {};

      // const resolver = await provider.getResolver(name);

      // const accountDetails = {};

      // await Promise.all(
      //   Object.keys(ACCOUNT_DATA).map(async key => {
      //     const data = await resolver.getText(ACCOUNT_DATA[key]);
      //     accountDetails[ACCOUNT_DATA[key]] = data;
      //   }),
      // );

      // return {...accountDetails, name};
      return {name};
    } catch (err) {
      console.warn(err.stack);
      return {};
    }
  };

  const disConnectWallet = async () => {
    try {
      deactivate();
      setConnected(false);
    } catch (ex) {
      console.log(ex);
    }
  };
 
  const random = () => {
    if(randomFlag == -1){
      setRandomFlag(0);
    }else{
      setRandomFlag(1-randomFlag)
    }
  }

  const h =0.65;
  const d = 1.1;
  const { 
    wrapClass,
    templates,
    scene,
    downloadPopup,
    mintPopup,
    category,
    setCategory,
    avatar,
    setAvatar,
    setTemplate,
    template,
    setTemplateInfo,
    templateInfo,
    model }: any = props;

  const canvasWrap = {
    height: "100vh",
    width: "100vw",
    position: "absolute" as "absolute",
    zIndex: "0",
    top: "0",
    backgroundColor: "#111111"
  }
  const handleDownload = () =>{
    showType ? setShowType(false) : setShowType(true);
  }

  const downLoad = (format : any) => {
    sceneService.download(model, `CC_Model`, format, false);
  }


  const mintAsset = async () => {
    setMintLoading(true);
<<<<<<< HEAD
    setMintStatus("Uploading...")
    
=======
>>>>>>> 321206ee
    sceneService.getScreenShot().then(async (screenshot) => {
      if(screenshot) {
        const imageHash: any = await apiService.saveFileToPinata(screenshot, "AvatarImage_" + Date.now() + ".png")
          .catch((reason)=>{
            console.error(reason);
            setMintStatus("Couldn't save to pinata")
            setMintLoading(false);
          });
        sceneService.getModelFromScene().then(async (glb) => {
          const glbHash : any = await apiService.saveFileToPinata(glb, "AvatarGlb_" + Date.now() + ".glb");
          const attributes : any = getAvatarTraits();
          const metadata = {
            name : "Avatars",
            description: "Creator Studio Avatars.",
            image : `ipfs://${imageHash.IpfsHash}`,
            animation_url: `ipfs://${glbHash.IpfsHash}`,
            attributes
          }
          const str = JSON.stringify(metadata);
          const metaDataHash :any = await apiService.saveFileToPinata(new Blob([str]), "AvatarMetadata_" + Date.now() + ".json");
          await mintNFT("ipfs://" + metaDataHash.IpfsHash);
        })
      }
    })
  }

  const getAvatarTraits = () => {
    let metadataTraits =[];
    Object.keys(avatar).map((trait) => {
      if (Object.keys(avatar[trait]).length !== 0) {
        metadataTraits.push({
          "trait_type": trait,
          "value" : avatar[trait].traitInfo.name
        })
      } 
    })
    return metadataTraits;
  }

  const mintNFT = async (metadataIpfs : any) => {
    if(account == undefined) {
        // notifymessage("Please connect the wallet", "error");
        alert("Please connect the wallet")
        return;
    }
    const chainId = 5; // 1: ethereum mainnet, 4: rinkeby 137: polygon mainnet 5: // Goerli testnet
    if (window.ethereum.networkVersion !== chainId) {
        try {
            await window.ethereum.request({
                method: 'wallet_switchEthereumChain',
                params: [{ chainId: '0x5' }] // 0x4 is rinkeby. Ox1 is ethereum mainnet. 0x89 polygon mainnet  0x5: // Goerli testnet
            });
        } catch (err) {
            // notifymessage("Please check the Ethereum mainnet", "error");
            alert("Please check the Polygon mainnet")
            return false;
        }
    }
    const signer = new ethers.providers.Web3Provider(
        window.ethereum
    ).getSigner();
    const contract = new ethers.Contract(
        Contract.address,
        Contract.abi,
        signer
    );
    const isActive = await contract.saleIsActive();
    if(!isActive) {
        alert("Mint isn't Active now!")
        setMintStatus("Mint isn't Active now!")
        setMintLoading(false);
    } else {
      const tokenPrice = await contract.tokenPrice();                
      try {
          const options = {
              value: BigNumber.from(tokenPrice).mul(1),
              from: account,
          };
          const tx = await contract.mintToken(1, metadataIpfs, options);
          let res = await tx.wait();
          if (res.transactionHash) {
            alert("Mint success!");
            setMintStatus("Mint success!")
            setMintLoading(false);
          }
      } catch (err) {
          setMintStatus("Public Mint failed! Please check your wallet.")
          alert("Public Mint failed! Please check your wallet.")
          setMintLoading(false);
      }
    }
  }

  return (
    <div style={{
      width: "100vw",
      height: "100vh",
      position: "relative" as "relative"
    }}>
      <div
        id="canvas-wrap"
        className={`canvas-wrap ${wrapClass && wrapClass}`}
        style={{ ...canvasWrap,
            background : `url(${mainBackground})`,
            backgroundPosition: 'center',
            backgroundRepeat: 'no-repeat',
            backgroundSize: 'cover'
          }}
      >
        <Canvas
          style = {{
            width: "calc(100% - 700px)",
            position: "absolute",
            right: "100px"
          }}
          gl={{ preserveDrawingBuffer: true }}
          className="canvas"
          id="editor-scene"
        >
           {/* <gridHelper
            args={[50, 25, "#101010", "#101010"]}
            position={[0, 0, 0]}
          />  */}
          <ambientLight
            color={"blue"}
            intensity={1}
          />
          <directionalLight castShadow intensity={2} position={[10, 6, 6]} shadow-mapSize={[1024, 1024]}>
            <orthographicCamera attach="shadow-camera" left={-20} right={20} top={20} bottom={-20} />
          </directionalLight>
          <OrbitControls
            ref = {setControls}
            minDistance={1.5}
            maxDistance={1.5}
            minPolarAngle={Math.PI / 2 - 0.11}
            maxPolarAngle={Math.PI / 2 - 0.1}
            enablePan={false}
            enableDamping={true}
            target={[0, 0.9, 0]}
          />
          <PerspectiveCamera 
            ref ={setCamera}
            aspect={1200 / 600}
            radius={(1200 + 600) / 4}
            fov={100}
            //position={[0, 0, 0]}
            // rotation = {[0,0.5,0]}
            onUpdate={self => self.updateProjectionMatrix()}
          >
            {!downloadPopup && !mintPopup && (
              <TemplateModel scene={scene} />
            )}
          <mesh position={[0, 0, 0]} rotation={[-Math.PI / 2, 0, 0]}>
            <circleGeometry args={[0.3, 64]} />
            <MeshReflectorMaterial
              blur={[400, 400]}
              resolution={1024}
              mixBlur={0.8}
              mixStrength={10}
              depthScale={1}
              minDepthThreshold={0.85}
              color="#303030"
              //color="#49343e"
              metalness={0}
              roughness={1}
            />
          </mesh>
          </PerspectiveCamera>

        </Canvas>
      </div>
      <div style={{
        display:"flex",
        top : "37px",
        right : "44px",
        position : "absolute",
        gap :'20px'
      }}>
        {showType && <>
            <div className="modeltype but" onClick={() => downLoad('vrm')} ><span>VRM</span></div>
            <div className="modeltype but" onClick={() => downLoad('glb')} ><span>GLB</span></div>
          </>
        }
        <div className="download but" onClick={handleDownload}></div>
        <div className="mint but" onClick={() => {
          setConfirmWindow(true)
          mintAsset()
          }}>
        </div>
        

        {!connected ?
        (<div className="wallet but" 
          onClick={connectWallet}>
        </div>)
        :
        (<div className="largeBut but" 
          onClick={disConnectWallet}>
            {
              ensName ? <div className="walletENS">{ensName}</div>
                : <div className="walletAdress">{account ? account.slice(0, 15) + "..." : ""}</div>
            }
          <div className="wallet walletActive" ></div>
        </div>
        )}
      </div>
      <div>
        <Selector
          templates={templates}
          category={category}
          scene={scene}
          avatar = {avatar}
          setAvatar={setAvatar}
          setTemplate={setTemplate}
          template={template}
          setTemplateInfo={setTemplateInfo}
          templateInfo={templateInfo}
          randomFlag={randomFlag}
        />
        <Editor 
          camera = {camera}
          controls = {controls}
          templateInfo={templateInfo}
          random = {random} 
          category={category} 
          setCategory={setCategory} 
          />
      </div>
      <MintPopup
          setConfirmWindow= {setConfirmWindow}
          confirmWindow = {confirmWindow}
          mintStatus = {mintStatus}
          mintLoading = {mintLoading}>
      </MintPopup>
    </div>
  );
}<|MERGE_RESOLUTION|>--- conflicted
+++ resolved
@@ -159,11 +159,8 @@
 
   const mintAsset = async () => {
     setMintLoading(true);
-<<<<<<< HEAD
     setMintStatus("Uploading...")
     
-=======
->>>>>>> 321206ee
     sceneService.getScreenShot().then(async (screenshot) => {
       if(screenshot) {
         const imageHash: any = await apiService.saveFileToPinata(screenshot, "AvatarImage_" + Date.now() + ".png")
