import { PerspectiveCamera } from "@react-three/drei/core/PerspectiveCamera";
import { OrbitControls } from "@react-three/drei/core/OrbitControls";
import { Canvas } from "@react-three/fiber";
import React, { useState, useEffect, Suspense } from "react";
import Editor from "./Editor";
import { TemplateModel } from "./Models";
import Selector from "./Selector";
import MintPopup from "./MintPopup";
import { apiService, sceneService, Contract } from "../services";
import { MeshReflectorMaterial } from '@react-three/drei/core/MeshReflectorMaterial'
import { useWeb3React } from "@web3-react/core";
import { InjectedConnector } from "@web3-react/injected-connector";
import { disconnect } from "process";
import { NoToneMapping } from 'three';
import {
    ethers, BigNumber
} from "ethers";
import { BackButton } from "./BackButton";
import { DownloadButton, MintButton, WalletButton, TextButton, WalletImg, WalletInfo, Background }from '../styles/Scene.styled'
import { FitParentContainer, TopRightMenu, ResizeableCanvas } from '../styles/Globals.styled'
import AutoRotate from "./AutoRotate";
import { useHideStore, useRotateStore } from "../store";

import { EffectComposer, Bloom } from '@react-three/postprocessing'

const ACCOUNT_DATA = {
  EMAIL: 'email',
  AVATAR: 'avatar',
};

export default function Scene(props: any) {
  const [showType, setShowType] = useState(false);

  const [camera, setCamera] = useState<object>(Object);
  const [controls, setControls] = useState<object>(Object);
  const [connected, setConnected] = useState(false);
  const [ensName, setEnsName] = useState('');
  const [mintLoading, setMintLoading] = useState(false);
  const [confirmWindow, setConfirmWindow] = useState(false);
  const [mintStatus, setMintStatus] = useState("Mint Status");
  const [autoRotate, setAutoRotate] = useState(true);

  const isRotate = useRotateStore((state) => state.isRotate)
  const ishidden =  useHideStore((state) => state.ishidden)
  const { activate, deactivate, library, account } = useWeb3React();
  const injected = new InjectedConnector({
    supportedChainIds: [137, 1, 3, 4, 5, 42, 97],
  });

  const canvasStyle = {width: '100vw', display:'flex', position:'absolute'}

  const connectWallet = async () => {
    try {
      await activate(injected);
    } catch (ex) {
      
      console.log(ex);
    }
  };
  useEffect(()=>{
    console.log(ishidden);
  },[ishidden])

  useEffect(() => {
    if(account) {
      _setAddress(account);
      setConnected(true)
    } else {
      setConnected(false);
    }

  }, [account]);

  const _setAddress = async (address:any) => {
      const {name, avatar}: any = await getAccountDetails(address);
      console.log("ens", name)
      setEnsName(name ? name.slice(0, 15) + "..." : '');
  };

  const getAccountDetails = async (address: any) => {
    const provider = ethers.getDefaultProvider('mainnet', {
      alchemy: 'OOWUrxHDTRyPmbYOSGyq7izHNQB1QYOv'
    });
    const check = ethers.utils.getAddress(address);

    try {
      const name = await provider.lookupAddress(check);
      if (!name) return {};

      // const resolver = await provider.getResolver(name);

      // const accountDetails = {};

      // await Promise.all(
      //   Object.keys(ACCOUNT_DATA).map(async key => {
      //     const data = await resolver.getText(ACCOUNT_DATA[key]);
      //     accountDetails[ACCOUNT_DATA[key]] = data;
      //   }),
      // );

      // return {...accountDetails, name};
      return {name};
    } catch (err) {
      console.warn(err.stack);
      return {};
    }
  };

  const disConnectWallet = async () => {
    try {
      deactivate();
      setConnected(false);
    } catch (ex) {
      console.log(ex);
    }
  };

  const { 
    templates,
    scene,
    downloadPopup,
    mintPopup,
    category,
    setCategory,
    avatar,
    setAvatar,
    setTemplate,
    template,
    setTemplateInfo,
    templateInfo,
    setModelClass,
    modelClass,
    setEnd,
    setRandomFlag,
    randomFlag,
    setLoadedTraits,
    model }: any = props;

  const handleDownload = () =>{
    showType ? setShowType(false) : setShowType(true);
  }

  const downLoad = (format : any) => {
    sceneService.download(model, `CC_Model`, format, false);
  }

  const mintAsset = async () => {
    if(account == undefined) {
        setMintStatus("Please connect the wallet")
        setConfirmWindow(true)
        return;
    }
    setConfirmWindow(true)
    setMintStatus("Uploading...")
    setMintLoading(true);
    
    sceneService.getScreenShot().then(async (screenshot) => {
      if(screenshot) {
        const imageHash: any = await apiService.saveFileToPinata(screenshot, "AvatarImage_" + Date.now() + ".png")
          .catch((reason)=>{
            console.error(reason);
            setMintStatus("Couldn't save to pinata")
            setMintLoading(false);
          });
        sceneService.getModelFromScene().then(async (glb) => {
          const glbHash : any = await apiService.saveFileToPinata(glb, "AvatarGlb_" + Date.now() + ".glb");
          const attributes : any = getAvatarTraits();
          const metadata = {
            name : "Avatars",
            description: "Creator Studio Avatars.",
            image : `ipfs://${imageHash.IpfsHash}`,
            animation_url: `ipfs://${glbHash.IpfsHash}`,
            attributes
          }
          const str = JSON.stringify(metadata);
          const metaDataHash :any = await apiService.saveFileToPinata(new Blob([str]), "AvatarMetadata_" + Date.now() + ".json");
          await mintNFT("ipfs://" + metaDataHash.IpfsHash);
        })
      }
    })
  }

  const getAvatarTraits = () => {
    let metadataTraits =[];
    Object.keys(avatar).map((trait) => {
      if (Object.keys(avatar[trait]).length !== 0) {
        metadataTraits.push({
          "trait_type": trait,
          "value" : avatar[trait].traitInfo.name
        })
      } 
    })
    return metadataTraits;
  }

  const mintNFT = async (metadataIpfs : any) => {
    setMintStatus("Minting...")
    const chainId = 5; // 1: ethereum mainnet, 4: rinkeby 137: polygon mainnet 5: // Goerli testnet
    if (window.ethereum.networkVersion !== chainId) {
        try {
            await window.ethereum.request({
                method: 'wallet_switchEthereumChain',
                params: [{ chainId: '0x5' }] // 0x4 is rinkeby. Ox1 is ethereum mainnet. 0x89 polygon mainnet  0x5: // Goerli testnet
            });
        } catch (err) {
            // notifymessage("Please check the Ethereum mainnet", "error");
            setMintStatus("Please check the Polygon mainnet")
            setMintLoading(false);
            return false;
        }
    }
    const signer = new ethers.providers.Web3Provider(
        window.ethereum
    ).getSigner();
    const contract = new ethers.Contract(
        Contract.address,
        Contract.abi,
        signer
    );
    const isActive = await contract.saleIsActive();
    if(!isActive) {
        setMintStatus("Mint isn't Active now!")
        setMintLoading(false);
    } else {
      const tokenPrice = await contract.tokenPrice();                
      try {
          const options = {
              value: BigNumber.from(tokenPrice).mul(1),
              from: account,
          };
          const tx = await contract.mintToken(1, metadataIpfs, options);
          let res = await tx.wait();
          if (res.transactionHash) {
            setMintStatus("Mint success!")
            setMintLoading(false);
          }
      } catch (err) {
          setMintStatus("Public Mint failed! Please check your wallet.")
          setMintLoading(false);
      }
    }
  }
<<<<<<< HEAD
  const leftPadding = ishidden ? '100px' : '700px'
=======
  const leftPadding = ishidden ? 250 : 700
>>>>>>> 6479a349
  
  return (
    <FitParentContainer >
      <Background >
<<<<<<< HEAD
        <ResizeableCanvas left = {leftPadding} right = {'100px'}>
=======
        <ResizeableCanvas left = {leftPadding} right = {100}>
>>>>>>> 6479a349
          <Canvas
            style = {canvasStyle}
            gl={{ antialias: true, toneMapping: NoToneMapping }}
            linear = {true}
            id="editor-scene"
          >
            <gridHelper
              args={[50, 25, "#101010", "#101010"]}
              position={[0, 0, 0]}
              visible={false}
            /> 
            <ambientLight
              color={[1,1,1]}
              intensity={0.5}
            />
            <directionalLight 
              //castShadow = {true}
              intensity = {0.5} 
              //color = {[0.5,0.5,0.5]}
              position = {[3, 1, 5]} 
              shadow-mapSize = {[1024, 1024]}>
              <orthographicCamera 
                attach="shadow-camera" 
                left={-20} 
                right={20} 
                top={20} 
                bottom={-20}/>
            </directionalLight>
            <OrbitControls
              ref = {setControls}
              minDistance={0.5}
              maxDistance={1.5}
              // maxPolarAngle={Math.PI / 2 - 0.1}
              enablePan = { false }
              autoRotate = {isRotate}
              autoRotateSpeed = { 1 }
              enableDamping = { true }
              dampingFactor = { 0.1 }
              target={[0, 0.9, 0]}
            />
            {/* <Suspense fallback={null}>
              <EffectComposer>
                <Bloom />
              </EffectComposer>
            </Suspense> */}
            <PerspectiveCamera 
              ref ={setCamera}
              aspect={1200 / 600}
              fov={100}
              onUpdate={self => self.updateProjectionMatrix()}
            >
              {!downloadPopup && !mintPopup && (
                <TemplateModel scene={scene} />
              )}
            <mesh rotation = {[-Math.PI / 2, 0, 0]} position = {[0,-0.02,0]}>
              <circleGeometry 
                args={[0.6, 64]} />
              <MeshReflectorMaterial
                blur={[100, 100]}
                opacity={1}
                resolution={1024}
                mixBlur={0}
                mixStrength={10}
                depthScale={0.5}
                minDepthThreshold={1}
                color="#ffffff"
                metalness={0.9}
                roughness={1}
              />
            </mesh>
            </PerspectiveCamera>
          </Canvas>
        </ResizeableCanvas>
      </Background>
      <TopRightMenu>
        {showType && <>
            <TextButton onClick={() => downLoad('vrm')} ><span>VRM</span></TextButton>
            <TextButton onClick={() => downLoad('glb')} ><span>GLB</span></TextButton>
          </>
        }
        <AutoRotate/>
        <DownloadButton onClick={handleDownload}/>
        <MintButton onClick={() => {
          //setConfirmWindow(true)
          mintAsset()
        }}/>
        <WalletButton connected = {connected} 
          onClick = {connected ? disConnectWallet : connectWallet}>
          {connected ? (
            <WalletInfo ens={ensName}>
              {ensName ? ensName: 
              (account ? account.slice(0, 15) + "..." : 
              "")}
            </WalletInfo>):
            ("")}
          <WalletImg/>
        </WalletButton>

      </TopRightMenu>
      <BackButton onClick={() => {
        setModelClass(0);
        setTemplateInfo(null);
        sceneService.setAvatarTemplateInfo(null);
      }}/>
      <div>
        <Selector
          templates={templates}
          category={category}
          scene={scene}
          avatar = {avatar}
          setAvatar={setAvatar}
          setTemplate={setTemplate}
          template={template}
          setTemplateInfo={setTemplateInfo}
          templateInfo={templateInfo}
          randomFlag={randomFlag}
          setLoadedTraits = {setLoadedTraits}
          setRandomFlag = {setRandomFlag} 
          controls = {controls}
          model = {model}
          modelClass = {modelClass}
        />
        <Editor 
          controls = {controls}
          templateInfo={templateInfo}
          setRandomFlag = {setRandomFlag} 
          category={category} 
          setCategory={setCategory} 
          />
      </div>
      <MintPopup
          setConfirmWindow= {setConfirmWindow}
          confirmWindow = {confirmWindow}
          mintStatus = {mintStatus}
          mintLoading = {mintLoading}>
      </MintPopup>
    </FitParentContainer>
  );
}<|MERGE_RESOLUTION|>--- conflicted
+++ resolved
@@ -240,20 +240,12 @@
       }
     }
   }
-<<<<<<< HEAD
-  const leftPadding = ishidden ? '100px' : '700px'
-=======
   const leftPadding = ishidden ? 250 : 700
->>>>>>> 6479a349
   
   return (
     <FitParentContainer >
       <Background >
-<<<<<<< HEAD
-        <ResizeableCanvas left = {leftPadding} right = {'100px'}>
-=======
         <ResizeableCanvas left = {leftPadding} right = {100}>
->>>>>>> 6479a349
           <Canvas
             style = {canvasStyle}
             gl={{ antialias: true, toneMapping: NoToneMapping }}
