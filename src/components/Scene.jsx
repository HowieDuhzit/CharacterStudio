import { PerspectiveCamera } from "@react-three/drei/core/PerspectiveCamera"
import { OrbitControls } from "@react-three/drei/core/OrbitControls"
import { Canvas } from "@react-three/fiber"
import React, { Fragment, useState, useEffect } from "react"
import Editor from "./Editor"
import { TemplateModel } from "./Models"
import Selector from "./Selector"
import MintPopup from "./MintPopup"
import { apiService, sceneService, Contract } from "../services"
import { MeshReflectorMaterial } from "@react-three/drei/core/MeshReflectorMaterial"
import { useWeb3React } from "@web3-react/core"
import { InjectedConnector } from "@web3-react/injected-connector"
import { NoToneMapping } from "three"
import { ethers, BigNumber } from "ethers"
import {
  DownloadButton,
  MintButton,
  WalletButton,
  TextButton,
  WalletImg,
  WalletInfo,
  Background,
} from "../styles/Scene.styled"
import {
  FitParentContainer,
  TopRightMenu,
  ResizeableCanvas,
} from "../styles/Globals.styled"
import {
  useHideStore,
  useRotateStore,
  useAvatar,
  useEnd,
  useScene,
  useTemplateInfo,
  useModel,
  useControls,
  useCamera,
  useConfirmWindow,
  useMintLoading,
  useMintStatus,
  useModelClass,
  useModelingStore,
  useMintDone,
  useLoading,
} from "../store"

import logo from "../../public/ui/weba.png"

export default function Scene({ type }) {
  const [showType, setShowType] = useState(false)

  const [connected, setConnected] = useState(false)
  const [ensName, setEnsName] = useState("")
  const setTemplateInfo = useTemplateInfo((state) => state.setTemplateInfo)
  const setLoading = useLoading((state) => state.setLoading)
  const isRotate = useRotateStore((state) => state.isRotate)
  const ishidden = useHideStore((state) => state.ishidden)
  const avatar = useAvatar((state) => state.avatar)
  const scene = useScene((state) => state.scene)
  const model = useModel((state) => state.model)
  const setControls = useControls((state) => state.setControls)
  const setCamera = useCamera((state) => state.setCamera)
  const setConfirmWindow = useConfirmWindow((state) => state.setConfirmWindow)
  const setMintLoading = useMintLoading((state) => state.setMintLoading)
  const setMintStatus = useMintStatus((state) => state.setMintStatus)
  const setModelClass = useModelClass((state) => state.setModelClass)
  const setEnd = useEnd((state) => state.setEnd)
  const formatModeling = useModelingStore((state) => state.formatModeling)
  const formatComplete = useModelingStore((state) => state.formatComplete)
  const setMintDone = useMintDone((state) => state.setMintDone)
  const { activate, deactivate, library, account } = useWeb3React()
  const injected = new InjectedConnector({
    supportedChainIds: [137, 1, 3, 4, 5, 42, 97],
  })

  const canvasStyle = { width: "100vw", display: "flex", position: "absolute" }

  const reset = () => {
    setLoading(true);
    setModelClass(0);
    setEnd(false);
    formatModeling();
    formatComplete();
    setTemplateInfo({file:null, format:null, bodyTarget:null})
  }

  const connectWallet = async () => {
    try {
      await activate(injected)
      setMintStatus("Your wallet has been connected.")
    } catch (ex) {
      console.log(ex)
    }
  }

  useEffect(() => {
    if (account) {
      _setAddress(account)
      setConnected(true)
    } else {
      setConnected(false)
      setMintStatus("Please connect your wallet.")
    }
  }, [account])

  const _setAddress = async (address) => {
    const { name, avatar } = await getAccountDetails(address)
    console.log("ens", name)
    setEnsName(name ? name.slice(0, 15) + "..." : "")
  }

  const getAccountDetails = async (address) => {
    const provider = ethers.getDefaultProvider("mainnet", {
      alchemy: import.meta.env.VITE_ALCHEMY_API_KEY,
    })
    const check = ethers.utils.getAddress(address)

    try {
      const name = await provider.lookupAddress(check)
      if (!name) return {}
      return { name }
    } catch (err) {
      console.warn(err.stack)
      return {}
    }
  }

  const disConnectWallet = async () => {
    try {
      deactivate()
      setConnected(false)
    } catch (ex) {
      console.log(ex)
    }
  }

  const handleDownload = () => {
    showType ? setShowType(false) : setShowType(true)
  }

  const download = (format, type) => {
    sceneService.download(model, `UpstreetAvatars_${type}`, format, false)
  }

  const mintAsset = async () => {
    if (account == undefined) {
      setMintStatus("Please connect the wallet")
      setConfirmWindow(true)
      return
    }
    //setMintCost(10);
    setConfirmWindow(true)
    setMintStatus("Uploading...")
    setMintLoading(true)

    sceneService.getScreenShot().then(async (screenshot) => {
      if (screenshot) {
        const imageHash = await apiService
          .saveFileToPinata(screenshot, "AvatarImage_" + Date.now() + ".png")
          .catch((reason) => {
            console.error(reason)
            setMintStatus("Couldn't save to pinata")
            setMintLoading(false)
          })
        sceneService.getModelFromScene().then(async (glb) => {
          const glbHash = await apiService.saveFileToPinata(
            glb,
            "AvatarGlb_" + Date.now() + ".glb",
          )
          const attributes = getAvatarTraits()
          const metadata = {
            name: "Avatars",
            description: "Creator Studio Avatars.",
            image: `ipfs://${imageHash.IpfsHash}`,
            animation_url: `ipfs://${glbHash.IpfsHash}`,
            attributes,
          }
          const str = JSON.stringify(metadata)
          const metaDataHash = await apiService.saveFileToPinata(
            new Blob([str]),
            "AvatarMetadata_" + Date.now() + ".json",
          )
          await mintNFT("ipfs://" + metaDataHash.IpfsHash)
        })
      }
    })
  }

  const getAvatarTraits = () => {
    let metadataTraits = []
    Object.keys(avatar).map((trait) => {
      if (Object.keys(avatar[trait]).length !== 0) {
        metadataTraits.push({
          trait_type: trait,
          value: avatar[trait].traitInfo.name,
        })
      }
    })
    return metadataTraits
  }

  const mintNFT = async (metadataIpfs) => {
    setMintStatus("Minting...")
    const chainId = 5 // 1: ethereum mainnet, 4: rinkeby 137: polygon mainnet 5: // Goerli testnet
    if (window.ethereum.networkVersion !== chainId) {
      try {
        await window.ethereum.request({
          method: "wallet_switchEthereumChain",
          params: [{ chainId: "0x5" }], // 0x4 is rinkeby. Ox1 is ethereum mainnet. 0x89 polygon mainnet  0x5: // Goerli testnet
        })
      } catch (err) {
        // notifymessage("Please check the Ethereum mainnet", "error");
        setMintStatus("Please check the Polygon mainnet")
        setMintLoading(false)
        return false
      }
    }
    const signer = new ethers.providers.Web3Provider(
      window.ethereum,
    ).getSigner()
    const contract = new ethers.Contract(Contract.address, Contract.abi, signer)
    const isActive = await contract.saleIsActive()
    if (!isActive) {
      setMintStatus("Mint isn't Active now!")
      setMintLoading(false)
    } else {
      const tokenPrice = await contract.tokenPrice()
      try {
        const options = {
          value: BigNumber.from(tokenPrice).mul(1),
          from: account,
        }
        const tx = await contract.mintToken(1, metadataIpfs, options)
        let res = await tx.wait()
        if (res.transactionHash) {
          setMintStatus("Mint success!")
          setMintDone(true)
          setMintLoading(false)
        }
      } catch (err) {
        setMintStatus("Public Mint failed! Please check your wallet.")
        setMintLoading(false)
      }
    }
  }
  const leftPadding = ishidden ? 200 : 700

  return (
    <FitParentContainer>
      <Background>
        <div
          id={"webamark"}
          style={{
            position: "absolute",
            left: 0,
            top: 0,
            width: "100vw",
            height: "100vh",
          }}
        >
          <img
            src={logo}
            style={{
              // place in the center of the screen
              position: "absolute",
              left: "50%",
              top: "50%",
              transform: "translate(-50%, -50%)",
              width: "100vh",
              height: "100vh",
              opacity: 0.05,
            }}
          />
        </div>
        <ResizeableCanvas left={0} right={0}>
          <Canvas
<<<<<<< HEAD
            id="editor-scene"
            style={canvasStyle}
            gl={{ antialias: true, toneMapping: NoToneMapping }}
            linear={false}
=======
            id = "editor-scene"
            style = {canvasStyle}
            gl={{ antialias: true, toneMapping: NoToneMapping}}
            //linear = {true}
>>>>>>> 01f9e5fd
            camera={{ fov: 30, position: [0, 1.3, 2] }}
          >
            <ambientLight color={[1, 1, 1]} intensity={0.5} />

            <directionalLight
              //castShadow = {true}
              intensity={0.5}
              //color = {[0.5,0.5,0.5]}
              position={[3, 1, 5]}
              shadow-mapSize={[1024, 1024]}
            >
              <orthographicCamera
                attach="shadow-camera"
                left={-20}
                right={20}
                top={20}
                bottom={-20}
              />
            </directionalLight>

            <OrbitControls
              ref={setControls}
              minDistance={1}
              maxDistance={4}
              maxPolarAngle={Math.PI / 2 - 0.1}
              enablePan={true}
              autoRotate={isRotate}
              autoRotateSpeed={5}
              enableDamping={true}
              dampingFactor={0.1}
              target={[0, 1.1, 0]}
            />
            <PerspectiveCamera
              ref={setCamera}
              aspect={1200 / 600}
              fov={30}
              onUpdate={(self) => self.updateProjectionMatrix()}
            >
              <TemplateModel scene={scene} />
              <mesh rotation={[-Math.PI / 2, 0, 0]} position={[0, -0.02, 0]}>
                <circleGeometry args={[0.6, 64]} />
                <MeshReflectorMaterial
                  blur={[100, 100]}
                  opacity={1}
                  resolution={1024}
                  mixBlur={0}
                  mixStrength={10}
                  depthScale={0.5}
                  minDepthThreshold={1}
                  color="#ffffff"
                  metalness={0.9}
                  roughness={1}
                />
              </mesh>
            </PerspectiveCamera>
          </Canvas>
        </ResizeableCanvas>
      </Background>
      <TopRightMenu>
<<<<<<< HEAD
        {showType && (
          <Fragment>
            <TextButton onClick={() => download("vrm", type)}>
              <span>VRM</span>
            </TextButton>
            <TextButton onClick={() => download("glb", type)}>
              <span>GLB</span>
            </TextButton>
          </Fragment>
        )}

        <DownloadButton onClick={handleDownload} />
        <MintButton
          onClick={() => {
            setConfirmWindow(true)
          }}
        />
        <WalletButton
          connected={connected}
          onClick={connected ? disConnectWallet : connectWallet}
        >
=======
        {showType && <React.Fragment>
            <TextButton onClick={() => downLoad('vrm')} ><span>VRM</span></TextButton>
            <TextButton onClick={() => downLoad('glb')} ><span>GLB</span></TextButton>
          </React.Fragment>
        }
        
        <DownloadButton onClick={handleDownload}/>
        <MintButton onClick={() => {
          setConfirmWindow(true);
        }}/>
        <WalletButton connected = {connected} 
          onClick = {connected ? disConnectWallet : connectWallet}>
>>>>>>> 01f9e5fd
          {connected ? (
            <WalletInfo ens={ensName}>
              {ensName ? ensName : account ? account.slice(0, 15) + "..." : ""}
            </WalletInfo>
          ) : (
            ""
          )}
          <WalletImg />
        </WalletButton>
      </TopRightMenu>
      <div>
        <Selector />
        <Editor backCallback={reset} />
      </div>
      <MintPopup
        connected={connected}
        connectWallet={connectWallet}
        mintAsset={mintAsset}
      />
    </FitParentContainer>
  )
}<|MERGE_RESOLUTION|>--- conflicted
+++ resolved
@@ -64,7 +64,7 @@
   const setConfirmWindow = useConfirmWindow((state) => state.setConfirmWindow)
   const setMintLoading = useMintLoading((state) => state.setMintLoading)
   const setMintStatus = useMintStatus((state) => state.setMintStatus)
-  const setModelClass = useModelClass((state) => state.setModelClass)
+  const setSelectedCharacterClass = useModelClass((state) => state.setSelectedCharacterClass)
   const setEnd = useEnd((state) => state.setEnd)
   const formatModeling = useModelingStore((state) => state.formatModeling)
   const formatComplete = useModelingStore((state) => state.formatComplete)
@@ -78,7 +78,7 @@
 
   const reset = () => {
     setLoading(true);
-    setModelClass(0);
+    setSelectedCharacterClass(0);
     setEnd(false);
     formatModeling();
     formatComplete();
@@ -275,17 +275,9 @@
         </div>
         <ResizeableCanvas left={0} right={0}>
           <Canvas
-<<<<<<< HEAD
-            id="editor-scene"
-            style={canvasStyle}
-            gl={{ antialias: true, toneMapping: NoToneMapping }}
-            linear={false}
-=======
             id = "editor-scene"
             style = {canvasStyle}
             gl={{ antialias: true, toneMapping: NoToneMapping}}
-            //linear = {true}
->>>>>>> 01f9e5fd
             camera={{ fov: 30, position: [0, 1.3, 2] }}
           >
             <ambientLight color={[1, 1, 1]} intensity={0.5} />
@@ -345,7 +337,6 @@
         </ResizeableCanvas>
       </Background>
       <TopRightMenu>
-<<<<<<< HEAD
         {showType && (
           <Fragment>
             <TextButton onClick={() => download("vrm", type)}>
@@ -367,20 +358,6 @@
           connected={connected}
           onClick={connected ? disConnectWallet : connectWallet}
         >
-=======
-        {showType && <React.Fragment>
-            <TextButton onClick={() => downLoad('vrm')} ><span>VRM</span></TextButton>
-            <TextButton onClick={() => downLoad('glb')} ><span>GLB</span></TextButton>
-          </React.Fragment>
-        }
-        
-        <DownloadButton onClick={handleDownload}/>
-        <MintButton onClick={() => {
-          setConfirmWindow(true);
-        }}/>
-        <WalletButton connected = {connected} 
-          onClick = {connected ? disConnectWallet : connectWallet}>
->>>>>>> 01f9e5fd
           {connected ? (
             <WalletInfo ens={ensName}>
               {ensName ? ensName : account ? account.slice(0, 15) + "..." : ""}
