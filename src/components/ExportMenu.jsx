--- conflicted
+++ resolved
@@ -15,12 +15,8 @@
 import { downloadGLB, downloadVRM } from "../library/download-utils"
 
 import styles from "./ExportMenu.module.css"
-<<<<<<< HEAD
 import { local } from "../library/store"
-=======
 import { LanguageContext } from "../context/LanguageContext"
-
->>>>>>> d3d85088
 
 const defaultName = "Anon"
 
