import React, { Fragment, useContext, useEffect, useState } from "react"
import { GLTFExporter } from "three/examples/jsm/exporters/GLTFExporter"
import { SceneContext } from "../context/SceneContext"
import { ViewStates, ViewContext } from "../context/ViewContext"
import { combine } from "../library/merge-geometry"
import VRMExporter from "../library/VRMExporter"
import { AccountContext } from "../context/AccountContext"
import CustomButton from "./custom-button"
import classnames from "classnames"

import styles from "./UserMenu.module.css"

export const UserMenu = ({ template }) => {
  const type = "CHANGEME" // class type

  const [showDownloadOptions, setShowDownloadOptions] = useState(false)
<<<<<<< HEAD
  const { ensName, setEnsName, connected, setConnected } =
    useContext(AccountContext)
  const { activate, deactivate, library, account } = useWeb3React()

  const [loggedIn, seLoggedIn] = useState(false)

  const injected = new InjectedConnector({
    supportedChainIds: [137, 1, 3, 4, 5, 42, 97],
  })
=======
  const { ensName, connected, walletAddress } = useContext(AccountContext)
>>>>>>> 441c600d

  const { avatar, scene, skinColor, model } = useContext(SceneContext)

  const { currentView, setCurrentView } = useContext(ViewContext)

  const [mintStatus, setMintStatus] = useState("")

  const handleDownload = () => {
    showDownloadOptions
      ? setShowDownloadOptions(false)
      : setShowDownloadOptions(true)
  }

  async function download(
    avatarToDownload,
    fileName,
    format,
    atlasSize = 4096,
  ) {
    // We can use the SaveAs() from file-saver, but as I reviewed a few solutions for saving files,
    // this approach is more cross browser/version tested then the other solutions and doesn't require a plugin.
    const link = document.createElement("a")
    link.style.display = "none"
    document.body.appendChild(link)
    function save(blob, filename) {
      link.href = URL.createObjectURL(blob)
      link.download = filename
      link.click()
    }

    function saveString(text, filename) {
      save(new Blob([text], { type: "text/plain" }), filename)
    }

    function saveArrayBuffer(buffer, filename) {
      save(getArrayBuffer(buffer), filename)
    }
    // Specifying the name of the downloadable model
    const downloadFileName = `${
      fileName && fileName !== "" ? fileName : "AvatarCreatorModel"
    }`

    const avatarToCombine = avatarToDownload.scene.clone()

    const exporter = format === "glb" ? new GLTFExporter() : new VRMExporter()
    const avatar = await combine({
      transparentColor: skinColor,
      avatar: avatarToCombine,
      atlasSize,
    })
    if (format === "glb") {
      exporter.parse(
        avatar,
        (result) => {
          if (result instanceof ArrayBuffer) {
            saveArrayBuffer(result, `${downloadFileName}.glb`)
          } else {
            const output = JSON.stringify(result, null, 2)
            saveString(output, `${downloadFileName}.gltf`)
          }
        },
        (error) => {
          console.error("Error parsing", error)
        },
        {
          trs: false,
          onlyVisible: false,
          truncateDrawRange: true,
          binary: true,
          forcePowerOfTwoTextures: false,
          maxTextureSize: 1024 || Infinity,
        },
      )
    } else {
      avatarToDownload.materials = [avatar.userData.atlasMaterial]
      exporter.parse(avatarToDownload, avatar, (vrm) => {
        saveArrayBuffer(vrm, `${downloadFileName}.vrm`)
      })
    }
  }

  function getArrayBuffer(buffer) {
    return new Blob([buffer], { type: "application/octet-stream" })
  }

  return (
    <div className={classnames(styles.userBoxWrap)}>
      <div className={styles.leftCorner} />
      <div className={styles.rightCorner} />
      <ul>
        {currentView.includes("CREATOR") && (
          <React.Fragment>
            <li>
              <CustomButton
                type="icon"
                theme="light"
                icon={showDownloadOptions ? "close" : "download" }
                size={32}
                onClick={handleDownload}
              />
              {showDownloadOptions && (
                <div className={styles.dropDown}>
                  <CustomButton
                    theme="light"
                    text="Download GLB"
                    icon="download"
                    size={14}
                    onClick={() => {
                      download(model, `UpstreetAvatar_${type}`, "glb")
                    }}
                  />
                  <CustomButton
                    theme="light"
                    text="Download VRM"
                    icon="download"
                    size={14}
                    onClick={() => {
                      download(model, `UpstreetAvatar_${type}`, "vrm")
                    }}
                  />
                </div>
              )}
            </li>
            <li>
              <CustomButton
                type="icon"
                theme="light"
                icon="mint"
                size={32}
                onClick={() => {
                  setCurrentView(ViewStates.MINT)
                }}
              />
            </li>
          </React.Fragment>
        )}
<<<<<<< HEAD
        {connected ? (
          <React.Fragment>
            <li>
              <div className={styles.profileImage}>
                <div className={styles.image}>
                  <img
                    src={"/assets/profile-no-image.png"}
                    crossOrigin="Anonymous"
                  />
                </div>
              </div>
            </li>
            <li>
              <div className={styles.loggedInText}>
                <div className={styles.chainName}>Polygon</div>
                {connected ? (
                  <div className={styles.walletAddress} ens={ensName}>
                    {ensName
                      ? ensName
                      : account
                      ? account.slice(0, 5) + "..." + account.slice(37, 50)
                      : ""}
                  </div>
                ) : (
                  ""
                )}
              </div>
              <CustomButton
                type="login"
                theme="dark"
                icon="logout"
                onClick={disconnectWallet}
                size={28}
                className={styles.loginButton}
              />
            </li>
          </React.Fragment>
=======
        <div className={styles['DownloadButton']} onClick={handleDownload} />
        <div className={styles['MintButton']}
          onClick={() => {
            setCurrentView(ViewStates.MINT)
          }}
        />
      </Fragment>
    )}
      <div className={styles['WalletButton']}
      >
        {connected ? (
          <div className={styles['WalletInfo']} ens={ensName}>
            {ensName ? ensName : walletAddress ? walletAddress.slice(0, 15) + "..." : ""}
          </div>
>>>>>>> 441c600d
        ) : (
          <React.Fragment>
            <li>
              <div className={styles.profileImage}>
                <div className={styles.image}>
                  <img src={"/assets/profile-no-image.png"} />
                </div>
              </div>
            </li>
            <li>
              <div className={styles.loggedOutText}>
                Not
                <br />
                Logged In
              </div>
              <CustomButton
                type="login"
                theme="dark"
                icon="login"
                onClick={connectWallet}
                size={28}
                className={styles.loginButton}
              />
            </li>
          </React.Fragment>
        )}
      </ul>
    </div>
  )
}<|MERGE_RESOLUTION|>--- conflicted
+++ resolved
@@ -1,4 +1,5 @@
 import React, { Fragment, useContext, useEffect, useState } from "react"
+import { useWeb3React } from "@web3-react/core"
 import { GLTFExporter } from "three/examples/jsm/exporters/GLTFExporter"
 import { SceneContext } from "../context/SceneContext"
 import { ViewStates, ViewContext } from "../context/ViewContext"
@@ -14,19 +15,8 @@
   const type = "CHANGEME" // class type
 
   const [showDownloadOptions, setShowDownloadOptions] = useState(false)
-<<<<<<< HEAD
-  const { ensName, setEnsName, connected, setConnected } =
-    useContext(AccountContext)
+  const { ensName, connected, walletAddress } = useContext(AccountContext)
   const { activate, deactivate, library, account } = useWeb3React()
-
-  const [loggedIn, seLoggedIn] = useState(false)
-
-  const injected = new InjectedConnector({
-    supportedChainIds: [137, 1, 3, 4, 5, 42, 97],
-  })
-=======
-  const { ensName, connected, walletAddress } = useContext(AccountContext)
->>>>>>> 441c600d
 
   const { avatar, scene, skinColor, model } = useContext(SceneContext)
 
@@ -112,6 +102,24 @@
     return new Blob([buffer], { type: "application/octet-stream" })
   }
 
+  const disconnectWallet = async () => {
+    try {
+      deactivate()
+      setConnected(false)
+    } catch (ex) {
+      console.log(ex)
+    }
+  }
+
+  const connectWallet = async () => {
+    try {
+      await activate(injected)
+      setMintStatus("Your wallet has been connected.")
+    } catch (ex) {
+      console.log(ex)
+    }
+  }
+
   return (
     <div className={classnames(styles.userBoxWrap)}>
       <div className={styles.leftCorner} />
@@ -163,7 +171,6 @@
             </li>
           </React.Fragment>
         )}
-<<<<<<< HEAD
         {connected ? (
           <React.Fragment>
             <li>
@@ -201,22 +208,6 @@
               />
             </li>
           </React.Fragment>
-=======
-        <div className={styles['DownloadButton']} onClick={handleDownload} />
-        <div className={styles['MintButton']}
-          onClick={() => {
-            setCurrentView(ViewStates.MINT)
-          }}
-        />
-      </Fragment>
-    )}
-      <div className={styles['WalletButton']}
-      >
-        {connected ? (
-          <div className={styles['WalletInfo']} ens={ensName}>
-            {ensName ? ensName : walletAddress ? walletAddress.slice(0, 15) + "..." : ""}
-          </div>
->>>>>>> 441c600d
         ) : (
           <React.Fragment>
             <li>
