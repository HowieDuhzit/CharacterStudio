import React, { useEffect } from "react"
import axios from "axios"
import { voices } from "../constants/voices"
import { SceneContext } from "../context/SceneContext"
import styles from "./Chat.module.css"
import CustomButton from "./custom-button"

import {
  sepiaSpeechRecognitionInit,
  SepiaSpeechRecognitionConfig,
} from "sepia-speechrecognition-polyfill"
import { pruneMessages } from "../lib/chat"

const sessionId =
  localStorage.getItem("sessionId") ??
  Math.random().toString(36).substring(2, 15) +
    Math.random().toString(36).substring(2, 15)
localStorage.setItem("sessionId", sessionId)

const config = new SepiaSpeechRecognitionConfig()

const defaultSpeaker = "Speaker"

const SpeechRecognition =
  window.webkitSpeechRecognition || sepiaSpeechRecognitionInit(config)

export default function ChatBox({templateInfo}) {
  const [micEnabled, setMicEnabled] = React.useState(false)

  const [speechRecognition, setSpeechRecognition] = React.useState(false)

<<<<<<< HEAD
  const [waitingForResponse, setWaitingForResponse] = React.useState(false)

  const name = localStorage.getItem("name")
  const bio = localStorage.getItem("bio")
  const voice = localStorage.getItem("voice")
  const greeting = localStorage.getItem("greeting")
  const question1 = localStorage.getItem("question1")
  const question2 = localStorage.getItem("question2")
  const question3 = localStorage.getItem("question3")
  const response1 = localStorage.getItem("response1")
  const response2 = localStorage.getItem("response2")
  const response3 = localStorage.getItem("response3")
=======
  const fullBioStr = localStorage.getItem(`${templateInfo.id}_fulBio`)
  const fullBio = JSON.parse(fullBioStr)

  const name = fullBio.name
  const bio = fullBio.description
  const voice = fullBio.voiceKey
  const greeting = fullBio.greeting
  const question1 = fullBio.personality.question
  const question2 = fullBio.relationship.question
  const question3 = fullBio.hobbies.question
  const response1 = fullBio.personality.answer
  const response2 = fullBio.relationship.answer
  const response3 = fullBio.hobbies.answer
>>>>>>> d7fab727

  const [speaker, setSpeaker] = React.useState(
    localStorage.getItem("speaker") || defaultSpeaker,
  )

  // on speaker changer, set local storage
  useEffect(() => {
    localStorage.setItem("speaker", speaker)
  }, [speaker])

  function composePrompt() {
    const prompt = `Name: ${name}
Bio: ${bio}
${speaker}: Hey ${name}
${name}: ${greeting}
${speaker}: ${question1}
${name}: ${response1}
${speaker}: ${question2}
${name}: ${response2}
${speaker}: ${question3}
${name}: ${response3}`

    return prompt
  }

  const { lipSync } = React.useContext(SceneContext)
  const [input, setInput] = React.useState("")

  const [messages, setMessages] = React.useState([])
  const handleChange = async (event) => {
    event.preventDefault()
    setInput(event.target.value)
  }

  React.useEffect(() => {
    const msgBox = document.querySelector("#msgscroll")
    msgBox.scrollTo(0, msgBox.scrollHeight)
  }, [messages])

  // if user presses ctrl c, clear the messages
  useEffect(() => {
    const handleKeyDown = (event) => {
      if (event.ctrlKey && event.key === "c") {
        setMessages([])
        // spacebar
      }
    }
    window.addEventListener("keydown", handleKeyDown)
    return () => {
      window.removeEventListener("keydown", handleKeyDown)
    }
  }, [])

  const startSpeech = () => {
    console.info("starting speech")
    speechRecognition.start()
    setMicEnabled(true)
  }

  const stopSpeech = () => {
    console.info("stopping speech")
    speechRecognition.stop()
    setMicEnabled(false)
  }
  
  useEffect(() => {
    // Focus back on input when the response is given
    if (!waitingForResponse) {
      document.getElementById("messageInput").focus();
    }
  }, [waitingForResponse]);

  const handleSubmit = async (event) => {
    if (event.preventDefault) event.preventDefault();
    // Stop speech to text when a message is sent through the input
    stopSpeech();
    if (!waitingForResponse) {
      setWaitingForResponse(true)
      // Get the value of the input element
      const input = event.target.elements.message
      const value = input.value
      handleUserChatInput(value)
    }
  }

  const handleUserChatInput = async (value) => {
    if (value && !waitingForResponse) {
      // Send the message to the localhost endpoint
      const agent = name
      // const spell_handler = "charactercreator";

      //const newMessages = await pruneMessages(messages);

      // newMessages.push(`${speaker}: ${value}`)

      setInput("")
      setMessages((messages) => [...messages, `${speaker}: ${value}`])

      const promptMessages = await pruneMessages(messages)
      promptMessages.push(`${speaker}: ${value}`)

      try {
        // const url = encodeURI(`http://216.153.52.197:8001/spells/${spell_handler}`)

        const endpoint = "https://upstreet.webaverse.com/api/ai"

        let prompt = `The following is part of a conversation between ${speaker} and ${agent}. ${agent} is descriptive and helpful, and is honest when it doesn't know an answer. Included is a context which acts a short-term memory, used to guide the conversation and track topics.

CONTEXT:

Info about ${agent}
---

Bio: "${bio}"

Question 1: "${question1}"
Response 1: "${response1}"

Question 2: "${question2}"
Response 2: "${response2}"

Question 3: "${question3}"
Response 3: "${response3}"

MOST RECENT MESSAGES:

${promptMessages.join("\n")}
${agent}:`

        const query = {
          prompt,
          max_tokens: 250,
          temperature: 0.9,
          top_p: 1,
          frequency_penalty: 0,
          presence_penalty: 0.6,
          stop: [speaker + ":", agent + ":", "\\n"],
        }

        axios.post(endpoint, query).then((response) => {
          const output = response.data.choices[0].text
          const ttsEndpoint =
            "https://voice.webaverse.com/tts?" +
            "s=" +
            output +
            "&voice=" +
            voices[voice]

          // fetch the audio file from ttsEndpoint

          fetch(ttsEndpoint).then(async (response) => {
            const blob = await response.blob()

            // convert the blob to an array buffer
            const arrayBuffer = await blob.arrayBuffer()

            lipSync.startFromAudioFile(arrayBuffer);
          })

          setMessages((messages) => [...messages, agent + ": " + output])
          setWaitingForResponse(false);
        })
      } catch (error) {
        console.error(error)
      }
    }
  }

  let hasSet = false
  useEffect(() => {
    if (!waitingForResponse) {
      if (speechRecognition || hasSet) return
      hasSet = true
      const speechTest = new SpeechRecognition({})
      setSpeechRecognition(speechTest)

      speechTest.onerror = (e) => console.error(e.error, e.message)
      speechTest.onresult = (e) => {
        const i = e.resultIndex

        if (e.results[i].isFinal) {
          handleUserChatInput(`${e.results[i][0].transcript}`)
          setWaitingForResponse(true);
        }
      }

      speechTest.interimResults = true
      speechTest.continuous = true
    }
  }, [])

  return (
    <div className={styles["chatBox"]}>
      <div className={styles["speaker"]}>
        <label htmlFor="speaker">Your Name</label>
        <input
          type="text"
          name="speaker"
          defaultValue={speaker}
          onChange={(e) => setSpeaker(e.target.value)}
        />
      </div>

      <label>Conversation</label>
      <div id={"msgscroll"} className={styles["messages"]}>
        {messages.map((message, index) => (
          <div key={index}>{message}</div>
        ))}
      </div>

      <form className={styles["send"]} style={{opacity: waitingForResponse ? "0.4" : "1"}} onSubmit={handleSubmit}>
        {/* Disabled until state error is fixed */}
        <CustomButton
          type="icon"
          theme="light"
          icon="microphone"
          className={styles.mic}
          size={32}
          active={!micEnabled ? false : true}
          onClick={() => (!micEnabled ? startSpeech() : stopSpeech())}
        />
        <input
          autoComplete="off"
          type="text"
          name="message"
          id="messageInput"
          value={input}
          onInput={handleChange}
          onChange={handleChange}
          disabled={waitingForResponse}
        />
        <CustomButton
          theme="light"
          text="Send"
          size={14}
          onSubmit={handleSubmit}
          className={styles.sendButton}
          type="submit"
        />
        {/* add a microphone button that will allow the user to speak into the mic and have the text appear in the input field */}
        {/* on click, indicate with style that the mic is active */}
      </form>
    </div>
  )
}<|MERGE_RESOLUTION|>--- conflicted
+++ resolved
@@ -29,20 +29,6 @@
 
   const [speechRecognition, setSpeechRecognition] = React.useState(false)
 
-<<<<<<< HEAD
-  const [waitingForResponse, setWaitingForResponse] = React.useState(false)
-
-  const name = localStorage.getItem("name")
-  const bio = localStorage.getItem("bio")
-  const voice = localStorage.getItem("voice")
-  const greeting = localStorage.getItem("greeting")
-  const question1 = localStorage.getItem("question1")
-  const question2 = localStorage.getItem("question2")
-  const question3 = localStorage.getItem("question3")
-  const response1 = localStorage.getItem("response1")
-  const response2 = localStorage.getItem("response2")
-  const response3 = localStorage.getItem("response3")
-=======
   const fullBioStr = localStorage.getItem(`${templateInfo.id}_fulBio`)
   const fullBio = JSON.parse(fullBioStr)
 
@@ -56,7 +42,6 @@
   const response1 = fullBio.personality.answer
   const response2 = fullBio.relationship.answer
   const response3 = fullBio.hobbies.answer
->>>>>>> d7fab727
 
   const [speaker, setSpeaker] = React.useState(
     localStorage.getItem("speaker") || defaultSpeaker,
