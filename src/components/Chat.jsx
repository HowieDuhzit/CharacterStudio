import React, { useEffect } from "react"
import axios from "axios"
import { SceneContext } from "../context/SceneContext"
import styles from "./Chat.module.css"
import CustomButton from "./custom-button"

import {
  sepiaSpeechRecognitionInit,
  SepiaSpeechRecognitionConfig,
} from "sepia-speechrecognition-polyfill"

const sessionId =
  localStorage.getItem("sessionId") ??
  Math.random().toString(36).substring(2, 15) +
    Math.random().toString(36).substring(2, 15)
localStorage.setItem("sessionId", sessionId)

const config = new SepiaSpeechRecognitionConfig()

const defaultSpeaker = "Speaker"

const SpeechRecognition =
  window.webkitSpeechRecognition || sepiaSpeechRecognitionInit(config)

<<<<<<< HEAD
export default function ChatBox() {
=======
export default function ChatBox({
  name,
  bio,
  greeting,
  question1,
  question2,
  question3,
  response1,
  response2,
  response3,
}) {
>>>>>>> bb745990
  const [micEnabled, setMicEnabled] = React.useState(false)

  const [speechrecognition, setSpeechrecognition] = React.useState(false)

<<<<<<< HEAD
  const name = localStorage.getItem("name")
  const bio = localStorage.getItem("bio")
  const greeting = localStorage.getItem("greeting")
  const question1 = localStorage.getItem("question1")
  const question2 = localStorage.getItem("question2")
  const question3 = localStorage.getItem("question3")
  const response1 = localStorage.getItem("response1")
  const response2 = localStorage.getItem("response2")
  const response3 = localStorage.getItem("response3")

=======
>>>>>>> bb745990
  const [speaker, setSpeaker] = React.useState(
    localStorage.getItem("speaker") || defaultSpeaker,
  )

  // on speaker changer, set local storage
  useEffect(() => {
    localStorage.setItem("speaker", speaker)
  }, [speaker])

<<<<<<< HEAD
  
  function composePrompt() {

    const prompt =
`Name: ${name}
=======
  function composePrompt() {
    const prompt = `Name: ${name}
>>>>>>> bb745990
Bio: ${bio}
${speaker}: Hey ${name}
${name}: ${greeting}
${speaker}: ${question1}
${name}: ${response1}
${speaker}: ${question2}
${name}: ${response2}
${speaker}: ${question3}
${name}: ${response3}`

<<<<<<< HEAD
=======
    console.log("prompt is ******************************")
    console.log(prompt)

>>>>>>> bb745990
    return prompt
  }

  const { lipSync } = React.useContext(SceneContext)
  const [input, setInput] = React.useState("")

  const [messages, setMessages] = React.useState([])
  const handleChange = async (event) => {
    event.preventDefault()
    setInput(event.target.value)
  }

  React.useEffect(() => {
    const msgBox = document.querySelector("#msgscroll")
    msgBox.scrollTo(0, msgBox.scrollHeight)
  }, [messages])

  // if user presses ctrl c, clear the messages
  useEffect(() => {
    const handleKeyDown = (event) => {
      if (event.ctrlKey && event.key === "c") {
        setMessages([])
        // spacebar
      }
<<<<<<< HEAD
    }
    window.addEventListener("keydown", handleKeyDown)
    return () => {
      window.removeEventListener("keydown", handleKeyDown)
    }
=======
    }
    window.addEventListener("keydown", handleKeyDown)
    return () => {
      window.removeEventListener("keydown", handleKeyDown)
    }
>>>>>>> bb745990
  }, [])

  const startSpeech = () => {
    console.log("starting speech")
    speechrecognition.start()
    setMicEnabled(true)
  }

  const stopSpeech = () => {
    console.log("stopping speech")
    speechrecognition.stop()
    setMicEnabled(false)
  }

  const handleSubmit = async (event) => {
    if (event.preventDefault) event.preventDefault()
    // Get the value of the input element
    const input = event.target.elements.message
    const value = input.value
    handleUserChatInput(value)
  }

  const handleUserChatInput = async (value) => {
    console.log("handleUserChatInput", handleUserChatInput)
    // Send the message to the localhost endpoint
    const agent = name
    // const spell_handler = "charactercreator";

    const newMessages = [...messages]
    newMessages.push(speaker + ": " + value)
    setInput("")
    setMessages(newMessages)

    try {
      // const url = encodeURI(`http://216.153.52.197:8001/spells/${spell_handler}`)

      const driveId = "1QnOliOAmerMUNuo2wXoH-YoainoSjZen"

      const endpoint = "https://upstreet.webaverse.com/api/ai"

      let prompt = `
${composePrompt()}
###
The following is a friendly conversation between #speaker and ${agent}.
${messages.join("\n")}
${speaker}: ${input}
${agent}:`
<<<<<<< HEAD

console.log('prompt is', prompt)

      const query = {
        prompt,
        max_tokens: 100,
        temperature: 0.7,
        top_p: 1,
        frequency_penalty: 0.5,
        presence_penalty: 0.5,
        stop: [speaker + ":", agent + ":", "\\n"],
      }

      axios.post(endpoint, query).then((response) => {
        console.log("response is", response.data.choices[0].text)
        const output = response.data.choices[0].text
        const ttsEndpoint = `https://voice.webaverse.com/tts?s=${output}&voice=${driveId}`

        // fetch the audio file from ttsEndpoint
        console.log('fetch tts')
        fetch(ttsEndpoint).then(async (response) => {
          const blob = await response.blob()
          console.log('response blob', blob)
          // convert the blob to an array buffer
          const arrayBuffer = await blob.arrayBuffer()

          lipSync.startFromAudioFile(arrayBuffer)
        })

        setMessages([...newMessages, agent + ": " + output])
      })
    } catch (error) {
      console.error(error)
    }
  }

  let hasSet = false
  useEffect(() => {
    if (speechrecognition || hasSet) return
    hasSet = true
    const speechTest = new SpeechRecognition({})
    setSpeechrecognition(speechTest)

    console.log("speech recognition", speechTest)

    speechTest.onerror = (e) => console.error(e.error, e.message)
    speechTest.onresult = (e) => {
      const i = e.resultIndex
      console.log(`${e.results[i].isFinal}`)
      if (e.results[i].isFinal)
        handleUserChatInput(`${e.results[i][0].transcript}`)
      else console.log(`${e.results[i][0].transcript}`)
    }

=======

      const query = {
        prompt,
        max_tokens: 100,
        temperature: 0.7,
        top_p: 1,
        frequency_penalty: 0.5,
        presence_penalty: 0.5,
        stop: [speaker + ":", agent + ":", "\\n"],
      }

      axios.post(endpoint, query).then((response) => {
        console.log("response is", response.data.choices[0].text)
        const output = response.data.choices[0].text
        const ttsEndpoint = `https://voice.webaverse.com/tts?s=${output}&voice=${driveId}`

        // fetch the audio file from ttsEndpoint

        fetch(ttsEndpoint).then(async (response) => {
          const blob = await response.blob()

          // convert the blob to an array buffer
          const arrayBuffer = await blob.arrayBuffer()

          lipSync.startFromAudioFile(arrayBuffer)
        })

        setMessages([...newMessages, agent + ": " + output])
      })
    } catch (error) {
      console.error(error)
    }
  }

  let hasSet = false
  useEffect(() => {
    if (speechrecognition || hasSet) return
    hasSet = true
    const speechTest = new SpeechRecognition({})
    setSpeechrecognition(speechTest)

    console.log("speech recognition", speechTest)

    speechTest.onerror = (e) => console.error(e.error, e.message)
    speechTest.onresult = (e) => {
      const i = e.resultIndex
      console.log(`${e.results[i].isFinal}`)
      if (e.results[i].isFinal)
        handleUserChatInput(`${e.results[i][0].transcript}`)
      else console.log(`${e.results[i][0].transcript}`)
    }

>>>>>>> bb745990
    speechTest.interimResults = true
    speechTest.continuous = true
  }, [])

  return (
    <div className={styles["chatBox"]}>
      <div className={styles["speaker"]}>
        <label htmlFor="speaker">Your Name</label>
        <input
          type="text"
          name="speaker"
<<<<<<< HEAD
          value={speaker}
=======
          defaultValue={speaker}
>>>>>>> bb745990
          onChange={(e) => setSpeaker(e.target.value)}
        />
      </div>

      <label>Conversation</label>
      <div id={"msgscroll"} className={styles["messages"]}>
        {messages.map((message, index) => (
          <div key={index}>{message}</div>
        ))}
      </div>

      <form className={styles["send"]} onSubmit={handleSubmit}>
        <CustomButton
          type="icon"
          theme="light"
          icon="microphone"
          className={styles.mic}
          size={32}
          active={!micEnabled ? false : true}
          onClick={() => (!micEnabled ? startSpeech() : stopSpeech())}
        />
        <input
          autoComplete="off"
          type="text"
          name="message"
          value={input}
          onInput={handleChange}
          onChange={handleChange}
        />
        <CustomButton
          theme="light"
          text="Send"
          size={14}
          onSubmit={handleSubmit}
          className={styles.sendButton}
          type="submit"
        />
        {/* add a microphone button that will allow the user to speak into the mic and have the text appear in the input field */}
        {/* on click, indicate with style that the mic is active */}
      </form>
    </div>
  )
}<|MERGE_RESOLUTION|>--- conflicted
+++ resolved
@@ -22,9 +22,6 @@
 const SpeechRecognition =
   window.webkitSpeechRecognition || sepiaSpeechRecognitionInit(config)
 
-<<<<<<< HEAD
-export default function ChatBox() {
-=======
 export default function ChatBox({
   name,
   bio,
@@ -36,12 +33,10 @@
   response2,
   response3,
 }) {
->>>>>>> bb745990
   const [micEnabled, setMicEnabled] = React.useState(false)
 
   const [speechrecognition, setSpeechrecognition] = React.useState(false)
 
-<<<<<<< HEAD
   const name = localStorage.getItem("name")
   const bio = localStorage.getItem("bio")
   const greeting = localStorage.getItem("greeting")
@@ -52,8 +47,6 @@
   const response2 = localStorage.getItem("response2")
   const response3 = localStorage.getItem("response3")
 
-=======
->>>>>>> bb745990
   const [speaker, setSpeaker] = React.useState(
     localStorage.getItem("speaker") || defaultSpeaker,
   )
@@ -63,16 +56,11 @@
     localStorage.setItem("speaker", speaker)
   }, [speaker])
 
-<<<<<<< HEAD
   
   function composePrompt() {
 
     const prompt =
 `Name: ${name}
-=======
-  function composePrompt() {
-    const prompt = `Name: ${name}
->>>>>>> bb745990
 Bio: ${bio}
 ${speaker}: Hey ${name}
 ${name}: ${greeting}
@@ -83,12 +71,6 @@
 ${speaker}: ${question3}
 ${name}: ${response3}`
 
-<<<<<<< HEAD
-=======
-    console.log("prompt is ******************************")
-    console.log(prompt)
-
->>>>>>> bb745990
     return prompt
   }
 
@@ -113,19 +95,11 @@
         setMessages([])
         // spacebar
       }
-<<<<<<< HEAD
     }
     window.addEventListener("keydown", handleKeyDown)
     return () => {
       window.removeEventListener("keydown", handleKeyDown)
     }
-=======
-    }
-    window.addEventListener("keydown", handleKeyDown)
-    return () => {
-      window.removeEventListener("keydown", handleKeyDown)
-    }
->>>>>>> bb745990
   }, [])
 
   const startSpeech = () => {
@@ -173,9 +147,6 @@
 ${messages.join("\n")}
 ${speaker}: ${input}
 ${agent}:`
-<<<<<<< HEAD
-
-console.log('prompt is', prompt)
 
       const query = {
         prompt,
@@ -193,10 +164,10 @@
         const ttsEndpoint = `https://voice.webaverse.com/tts?s=${output}&voice=${driveId}`
 
         // fetch the audio file from ttsEndpoint
-        console.log('fetch tts')
+
         fetch(ttsEndpoint).then(async (response) => {
           const blob = await response.blob()
-          console.log('response blob', blob)
+
           // convert the blob to an array buffer
           const arrayBuffer = await blob.arrayBuffer()
 
@@ -228,60 +199,6 @@
       else console.log(`${e.results[i][0].transcript}`)
     }
 
-=======
-
-      const query = {
-        prompt,
-        max_tokens: 100,
-        temperature: 0.7,
-        top_p: 1,
-        frequency_penalty: 0.5,
-        presence_penalty: 0.5,
-        stop: [speaker + ":", agent + ":", "\\n"],
-      }
-
-      axios.post(endpoint, query).then((response) => {
-        console.log("response is", response.data.choices[0].text)
-        const output = response.data.choices[0].text
-        const ttsEndpoint = `https://voice.webaverse.com/tts?s=${output}&voice=${driveId}`
-
-        // fetch the audio file from ttsEndpoint
-
-        fetch(ttsEndpoint).then(async (response) => {
-          const blob = await response.blob()
-
-          // convert the blob to an array buffer
-          const arrayBuffer = await blob.arrayBuffer()
-
-          lipSync.startFromAudioFile(arrayBuffer)
-        })
-
-        setMessages([...newMessages, agent + ": " + output])
-      })
-    } catch (error) {
-      console.error(error)
-    }
-  }
-
-  let hasSet = false
-  useEffect(() => {
-    if (speechrecognition || hasSet) return
-    hasSet = true
-    const speechTest = new SpeechRecognition({})
-    setSpeechrecognition(speechTest)
-
-    console.log("speech recognition", speechTest)
-
-    speechTest.onerror = (e) => console.error(e.error, e.message)
-    speechTest.onresult = (e) => {
-      const i = e.resultIndex
-      console.log(`${e.results[i].isFinal}`)
-      if (e.results[i].isFinal)
-        handleUserChatInput(`${e.results[i][0].transcript}`)
-      else console.log(`${e.results[i][0].transcript}`)
-    }
-
->>>>>>> bb745990
     speechTest.interimResults = true
     speechTest.continuous = true
   }, [])
@@ -293,11 +210,7 @@
         <input
           type="text"
           name="speaker"
-<<<<<<< HEAD
-          value={speaker}
-=======
           defaultValue={speaker}
->>>>>>> bb745990
           onChange={(e) => setSpeaker(e.target.value)}
         />
       </div>
