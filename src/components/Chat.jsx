--- conflicted
+++ resolved
@@ -1,11 +1,8 @@
 import React, { useContext, useEffect } from "react"
 import axios from "axios"
 import { voices } from "../constants/voices"
-<<<<<<< HEAD
 import { favouriteColors } from "../constants/favouriteColors"
-=======
 import { errorResponses } from "../constants/defaultReplies"
->>>>>>> e77f5f77
 import { SceneContext } from "../context/SceneContext"
 import styles from "./Chat.module.css"
 import CustomButton from "./custom-button"
@@ -46,28 +43,9 @@
   // Translate hook
   const { t } = useContext(LanguageContext)
 
-<<<<<<< HEAD
-  const fullBioStr = localStorage.getItem(`${templateInfo.id}_fulBio`)
-  const fullBio = JSON.parse(fullBioStr)
-
-  const name = fullBio.name
-  const bio = fullBio.description
-  const voice = fullBio.voiceKey
-  const fontColor =
-    favouriteColors[fullBio.colorKey]?.fontColor ||
-    favouriteColors[Object.keys(favouriteColors)[0]].fontColor
-  const greeting = fullBio.greeting
-  const question1 = fullBio.personality.question
-  const question2 = fullBio.relationship.question
-  const question3 = fullBio.hobbies.question
-  const response1 = fullBio.personality.answer
-  const response2 = fullBio.relationship.answer
-  const response3 = fullBio.hobbies.answer
-=======
   const [fullBio] = React.useState(
     local[`${templateInfo.id}_fulBio`]
   )
->>>>>>> e77f5f77
 
   const [speaker, setSpeaker] = React.useState(
     local.speaker || defaultSpeaker,
@@ -141,13 +119,6 @@
       // Send the message to the localhost endpoint
       const agent = fullBio.name
 
-<<<<<<< HEAD
-      //const newMessages = await pruneMessages(messages);
-
-      // newMessages.push(`${speaker}: ${value}`)
-
-=======
->>>>>>> e77f5f77
       setInput("")
 
       const userMessageOutputObject = {
@@ -175,12 +146,6 @@
 
           fetch(ttsEndpoint).then(async (response) => {
             const blob = await response.blob()
-
-<<<<<<< HEAD
-        const endpoint = "https://upstreet.webaverse.com/api/ai"
-
-        let prompt = `The following is part of a conversation between ${speaker} and ${agent}. ${agent} is descriptive and helpful, and is honest when it doesn't know an answer. Included is a context which acts a short-term memory, used to guide the conversation and track topics.
-=======
             // convert the blob to an array buffer
             const arrayBuffer = await blob.arrayBuffer()
 
@@ -200,7 +165,6 @@
           let prompt = 
         
 `The following is part of a conversation between ${speaker} and ${agent}. ${agent} is descriptive and helpful, and is honest when it doesn't know an answer. Included is a context which acts a short-term memory, used to guide the conversation and track topics.
->>>>>>> e77f5f77
 
 CONTEXT:
 
@@ -223,56 +187,6 @@
 ${promptMessages.join("\n")}
 ${agent}:`
 
-<<<<<<< HEAD
-        const query = {
-          prompt,
-          max_tokens: 400,
-          temperature: 0.9,
-          top_p: 1,
-          frequency_penalty: 0,
-          presence_penalty: 0.6,
-          stop: [speaker + ":", agent + ":", "\\n"],
-        }
-
-        axios.post(endpoint, query).then((response) => {
-          const output = response.data.choices[0].text
-
-          ////////////////////////////////////////////////////////
-          // COMMENTED OUT THE VOICE GENERATION UNTIL THE SCALE UP
-          /*
-          const ttsEndpoint =
-            "https://voice.webaverse.com/tts?" +
-            "s=" +
-            output +
-            "&voice=" +
-            voices[voice]
-
-          // fetch the audio file from ttsEndpoint
-          
-          fetch(ttsEndpoint).then(async (response) => {
-            const blob = await response.blob()
-
-            // convert the blob to an array buffer
-            const arrayBuffer = await blob.arrayBuffer()
-
-            lipSync.startFromAudioFile(arrayBuffer)
-          })
-          */
-          ////////////////////////////////////////////////////////
-
-          const agentMessageOutputObject = {
-            name: agent,
-            message: output,
-            timestamp: Date.now(),
-            type: 0,
-          }
-
-          setMessages((messages) => [...messages, agentMessageOutputObject])
-          setWaitingForResponse(false)
-        })
-      } catch (error) {
-        console.error(error)
-=======
           const query = {
             prompt,
             max_tokens: 250,
@@ -286,7 +200,9 @@
           axios.post(endpoint, query).then((response) => {
             console.log(response)
             const output = response.data.choices[0].text
-            // fetch the audio file from ttsEndpoint q
+            ////////////////////////////////////////////////////////
+            // COMMENTED OUT THE VOICE GENERATION UNTIL THE SCALE UP
+            /*
             if (output.replaceAll(' ', '') !== "" && output !== "..."){
               const ttsEndpoint =
               "https://voice.webaverse.com/tts?" +
@@ -303,6 +219,8 @@
 
                 lipSync.startFromAudioFile(arrayBuffer);
               })
+              */
+              ////////////////////////////////////////////////////////
             }
 
             setMessages((messages) => [...messages, agent + ": " + output])
@@ -319,7 +237,6 @@
           setWaitingForResponse(false);
           console.error(error)
         }
->>>>>>> e77f5f77
       }
     }
   }
