--- conflicted
+++ resolved
@@ -254,11 +254,7 @@
   React.useEffect(() => {
     console.log('aaaaaaaaaaaa', isHide)
   }, [isHide])
-<<<<<<< HEAD
-
-=======
   
->>>>>>> 6479a349
   React.useEffect(  () => {
     (async ()=>{
       if(randomFlag === -1) return;
@@ -353,10 +349,7 @@
     }
     setSelectValue(trait?.id)
   }
-<<<<<<< HEAD
-=======
   let loading;
->>>>>>> 6479a349
 const itemLoader =  async(item, traits = null, addToScene = true) => {
   let r_vrm;
   await sceneService.loadModel(`${templateInfo.traitsDirectory}${item?.directory}`,setLoadingTrait)
@@ -432,217 +425,6 @@
   // there will be some special cases (skin eye color) were this values will be placed differentluy 
   // return(<></>);
   return (
-<<<<<<< HEAD
-    <FadeInOut show={!isHide} duration={1000} >
-        <div style={selectorContainerPos}>
-          <div className="selector-container" style={selectorContainer}>
-            <div className="selector-container-header" style={{
-              height : "73px",
-              borderBottom : "2px solid #3A7484",
-              position : 'relative',
-              display : 'flex',
-              alignItems: 'center',
-              overflow : 'hidden',
-              justifyContent : "space-between",
-            }}>
-              <span style={{
-                display : 'inline-block',
-                fontFamily: 'Proxima',
-                fontStyle: 'normal',
-                fontWeight: '800',
-                fontSize: '35px',
-                lineHeight: '91.3%',
-                color: '#FFFFFF',
-                paddingLeft : "46px",
-                userSelect : "none"
-              }}>{category.charAt(0).toUpperCase() + category.slice(1)}</span>
-              <img src={iconPath} style={{
-                width: '100px',
-                right : '0px',
-                top : '0px',
-              }}/>
-            </div>
-            <div style={{
-                  overflowY : "auto",
-                  flex : "1",
-                  height : "30%",
-                  top : "70%",
-                  WebkitMaskImage:"-webkit-gradient(linear, 70% 80%, 70% 100%, from(rgba(0,0,0,1)), to(rgba(0,0,0,0)))",
-                  maskImage: "linear-gradient(to bottom, rgba(0,0,0,1), rgba(0,0,0,0))",
-                }}>
-                {
-                  category === 'head' && 
-                    (
-                      <div 
-                        className="hair-sub-category"
-                        style={{
-                          display: 'flex',
-                          gap: '20px',
-                          padding : "24px 24px 24px"
-                        }}
-                      >
-                        <ColorSelectButton 
-                          text="Hair"
-                          selected = {hairCategory === 'style'}
-                          onClick = {() => {
-                            setHairCategory('style')
-                          }}
-                        />
-                        <ColorSelectButton 
-                          text="Color"
-                          selected = {hairCategory === 'color'}
-                          onClick = {() => {
-                            setHairCategory('color')
-                          }}
-                        />
-                      </div>
-                    )
-                }
-              {templateInfo?.traitsDirectory && (
-                <Stack
-                  // spacing={2}
-                  justifyContent="inherit"
-                  alignItems="left"
-                  divider={<Divider orientation="vertical" flexItem />}
-                  sx={{
-                    display: 'grid',
-                    gridTemplateColumns: category !== "gender" ? ('repeat(3, 1fr)'):('repeat(2, 1fr)'),
-                    gap: 3,
-                    p: 3,
-                  }}
-                >
-                  {category === "color" ? (
-                    <div>
-                      <div 
-                        className="sub-category-header"
-                        style={{
-                          display: 'flex',
-                          gap: '20px',
-                        }}
-                      >
-                        <ColorSelectButton 
-                          text="Skin"
-                          selected = {colorCategory === 'color'}
-                          onClick = {() => {
-                            setColorCategory('color')
-                            selectOption({
-                              cameraTarget:{
-                                distance:1.4,
-                                height:0.8
-                            }})
-                          }}
-                        />
-                        <ColorSelectButton 
-                          text="Eye Color"
-                          selected = {colorCategory === 'eyeColor'}
-                          onClick = {() => {
-                            setColorCategory('eyeColor')
-                            selectOption({
-                              cameraTarget:{
-                                distance:0.5,
-                                height:1.45
-                            }})
-                          }}
-                        />
-                      </div>
-                      <Skin
-                        scene={scene}
-                        templateInfo={templateInfo}
-                        category={colorCategory}
-                      />
-                    </div>
-                  ) : (
-                    (category !== 'head' || hairCategory !== 'color') ? 
-                        <React.Fragment>
-                          {category !== "gender" ?(<div
-                            style={noTrait ? selectorButtonActive : selectorButton }
-                            className={`selector-button ${noTrait ? "active" : ""}`}
-                            onClick={() => {
-                              selectTrait("0");
-                              !isMute && play();
-                            }}
-                          >
-                            <img style={traitsCancelStyle}
-                                    className="icon"
-                                    src={cancel}
-                                  />
-                          </div>):("")}
-                          {collection &&
-                            collection.map((item: any, index) => {
-                              return (
-                                <div
-                                  key={index}
-                                  style={
-                                    getActiveStatus(item) ? selectorButtonActive : selectorButton
-                                  }
-                                  className={`selector-button coll-${traitName} ${selectValue === item?.id ? "active" : ""
-                                    }`}
-                                  onClick={() => {
-                                    if (category === "gender") {
-                                      setLoaded(true)
-                                      setTempInfo(item.id)
-                                    }
-                                    !isMute && play();
-                                    selectTrait(item)
-                                  }}
-                                >
-                                  <img style={traitsImgStyle}
-                                    className="icon"
-                                    src={
-                                      item.thumbnailsDirectory
-                                        ? item.thumbnail
-                                        : `${templateInfo?.thumbnailsDirectory}${item?.thumbnail}`
-                                    }
-                                  />
-                                  <img src={tick}
-                                    style = {getActiveStatus(item) ? tickStyle : tickStyleInActive}
-                                  />
-                                  {selectValue === item?.id && loadingTrait > 0 && (
-                                    <Typography
-                                      className="loading-trait"
-                                      style={loadingTraitStyle}
-                                    >
-                                      {loadingTrait}%
-                                    </Typography>
-                                  )}
-                                </div>
-                              )
-                            })}
-                          <div style={{ visibility: "hidden" }}>
-                            <Avatar className="icon" />
-                          </div>
-                        </React.Fragment>
-                      : (
-                        <Skin
-                          scene={scene}
-                          templateInfo={templateInfo}
-                          category={category}
-                          avatar={avatar}
-                        />
-                      )
-                  )}
-                </Stack>
-              )}
-            </div>
-        {/*   <div style={{
-              width: "100%",
-              height : '100px',
-              border : "1px solid red",
-              
-            }}></div>*/}
-            <div
-              className={
-                loadingTraitOverlay
-                  ? "loading-trait-overlay show"
-                  : "loading-trait-overlay"
-              }
-              style={
-                loadingTraitOverlay ? loadingTraitOverlayStyle : { display: "none" }
-              }
-            />
-          </div>
-        </div>
-=======
     <FadeInOut show={!isHide} duration={300} >
       <div style={selectorContainerPos}>
         <div className="selector-container" style={selectorContainer}>
@@ -852,7 +634,6 @@
           />
         </div>
       </div>
->>>>>>> 6479a349
     </FadeInOut>
   )
 }