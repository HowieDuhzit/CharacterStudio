import React, { useState, useEffect } from 'react';
import { Canvas } from "@react-three/fiber";
import { PerspectiveCamera } from "@react-three/drei/core/PerspectiveCamera";
import { OrbitControls } from "@react-three/drei/core/OrbitControls";
import { NoToneMapping, TextureLoader } from 'three';
import { GLTFLoader } from "three/examples/jsm/loaders/GLTFLoader"
import { VRM  } from "@pixiv/three-vrm"
import { sceneService } from '../services/scene'
//import { loadAnimation, startAnimation } from "../library/animations/animation"
import { AnimationManager } from '../library/animations/animationManager';
import {useModelingStore} from '../store'

export default function ModelCanvas (props){
    const [camera, setCamera] = useState<object>(Object);
    const [controls, setControls] = useState<object>(Object);
    const [scene, setScene] = useState<object>(Object);
    const isModeling = useModelingStore((state) => state.isModeling)
    const setModeling = useModelingStore((state) => state.setModeling)
    const setComplete = useModelingStore((state) => state.setComplete)
    // const landingModelPath = '../3D/models/landing_model.vrm'
    
    useEffect(() => {
        if (props.modelPath) {
          sceneService.loadModel(props.modelPath, (e) => {
              setModeling(props.order, 100);
            })
<<<<<<< HEAD
            .then((vrm) => {
              const animManager = new AnimationManager();
              if (props.animation){
                animManager.loadAnimations(props.animation);
=======
            .then(async(vrm) => {
              const animManager = new AnimationManager();
              if (props.animation){
                await animManager.loadAnimations(props.animation);
>>>>>>> 6479a349
              }
              // yield before placing avatar to avoid lag
              setTimeout(()=>{
                animManager.startAnimation(vrm)
                setTimeout(()=>{
                  setScene(vrm.scene)
                  setComplete(props.order, true);
                },50);
              },1000);
            })
        }
      }, [])

return (
    <Canvas
        style = {{
            // width: "calc(100%)",
            // position: "absolute",
            width : '250px',
            height : '500px',
        }}
        gl={{ antialias: true, toneMapping: NoToneMapping }}
        linear
        //className="canvas"
        >
        <directionalLight 
              //castShadow = {true}
              intensity = {1} 
              color = {[0.6,.8,1]}
              position = {[0, 6, 2]} 
              shadow-mapSize = {[1024, 1024]}>
        </directionalLight>
        <PerspectiveCamera 
            ref ={setCamera}
            //aspect={250 / 500}
            //radius={(250 + 500) / 4}
            //fov={10}
            position = {[0, -1.8 , 3.5]}
            rotation = {[-0.1,0,0]}
            onUpdate = {self => self.updateProjectionMatrix()}
        >
        <mesh position={[0, 1.0, 0]}>
            <primitive object={scene} />
        </mesh>
        </PerspectiveCamera>
    </Canvas>
)}<|MERGE_RESOLUTION|>--- conflicted
+++ resolved
@@ -24,17 +24,10 @@
           sceneService.loadModel(props.modelPath, (e) => {
               setModeling(props.order, 100);
             })
-<<<<<<< HEAD
-            .then((vrm) => {
-              const animManager = new AnimationManager();
-              if (props.animation){
-                animManager.loadAnimations(props.animation);
-=======
             .then(async(vrm) => {
               const animManager = new AnimationManager();
               if (props.animation){
                 await animManager.loadAnimations(props.animation);
->>>>>>> 6479a349
               }
               // yield before placing avatar to avoid lag
               setTimeout(()=>{
