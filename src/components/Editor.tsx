--- conflicted
+++ resolved
@@ -2,7 +2,7 @@
 import Divider from "@mui/material/Divider"
 import Stack from "@mui/material/Stack"
 import React, { useEffect, useState, useRef } from "react"
-<<<<<<< HEAD
+
 import useSound from 'use-sound';
 import gsap from 'gsap';
 import accessories from "../ui/traits/accessories.png"
@@ -18,12 +18,6 @@
 import webaMark from "../ui/traits/webaMark.png"
 import optionClick from "../sound/option_click.wav"
 
-=======
-import gsap from "gsap";
-
-const traitsPath = "/src/ui/traits/";
->>>>>>> cbe52ec7
-
 export default function Editor(props: any) {
   const { camera, controls, templateInfo, category, setCategory  }: any = props
   const [isModal, setModal] = useState(false)
@@ -63,14 +57,12 @@
     props.random();
   }
 
-<<<<<<< HEAD
+
   const [play] = useSound(
     optionClick,
     { volume: 1.0 }
   );
 
-=======
->>>>>>> cbe52ec7
   const moveCamera = (value:string) => {
     if (templateInfo.cameraTarget){
       if (templateInfo.cameraTarget[value]){
@@ -113,11 +105,7 @@
       >
         <div
         >
-<<<<<<< HEAD
           <Avatar style={selectorButtonIcon} src={webaMark} />
-=======
-          <Avatar style={selectorButtonIcon} src={traitsPath+"webaMark 1.png"} />
->>>>>>> cbe52ec7
         </div>
         <div style = {{
           border : "1px solid #3A7484",
@@ -137,12 +125,7 @@
               : selectorButtonActive
           }
         >
-<<<<<<< HEAD
           <Avatar style={selectorButtonIcon} src={body} />
-=======
-          
-          <Avatar style={selectorButtonIcon} src={traitsPath+"body.png"} />
->>>>>>> cbe52ec7
         </div>
         <div
           onClick={() => {
@@ -156,11 +139,7 @@
               : selectorButtonActive
           }
         >
-<<<<<<< HEAD
           <Avatar style={selectorButtonIcon} src={skinColor} />
-=======
-          <Avatar style={selectorButtonIcon} src={traitsPath+"skin-color.png"} />
->>>>>>> cbe52ec7
         </div>
         <div
           onClick={() => {
@@ -174,22 +153,14 @@
               : selectorButtonActive
           }
         >
-<<<<<<< HEAD
           <Avatar style={selectorButtonIcon} src={hairStyle}/>
-=======
-          <Avatar style={selectorButtonIcon} src={traitsPath + "hairStyle.png" } />
->>>>>>> cbe52ec7
         </div>
 
         <div
           onClick={() => {
             setCategory("chest")
-<<<<<<< HEAD
-            moveCamera("full")
-            play();
-=======
-            moveCamera("chest")
->>>>>>> cbe52ec7
+            moveCamera("full")
+            play();
           }}
           style={
             category && category === "chest"
@@ -197,11 +168,7 @@
               : selectorButtonActive
           }
         >
-<<<<<<< HEAD
           <Avatar style={selectorButtonIcon} src={torso}/>
-=======
-          <Avatar style={selectorButtonIcon} src={traitsPath + "torso.png"} />
->>>>>>> cbe52ec7
         </div>
         <div
           onClick={() => {
@@ -215,11 +182,7 @@
               : selectorButtonActive
           }
         >
-<<<<<<< HEAD
           <Avatar style={selectorButtonIcon} src={accessories} />
-=======
-          <Avatar style={selectorButtonIcon} src={traitsPath + "accessories.png"} />
->>>>>>> cbe52ec7
         </div>
         <div
           onClick={() => {
@@ -233,11 +196,7 @@
               : selectorButtonActive
           }
         >
-<<<<<<< HEAD
           <Avatar style={selectorButtonIcon} src={legs} />
-=======
-          <Avatar style={selectorButtonIcon} src={traitsPath + "legs.png"} />
->>>>>>> cbe52ec7
         </div>
         <div
           onClick={() => {
@@ -251,20 +210,13 @@
               : selectorButtonActive
           }
         >
-<<<<<<< HEAD
           <Avatar style={selectorButtonIcon} src={shoes} />
-=======
-          <Avatar style={selectorButtonIcon} src={traitsPath + "shoes.png"} />
->>>>>>> cbe52ec7
         </div>
         <div
           onClick={() => {
             handleRandom()
-<<<<<<< HEAD
-            play();
-=======
-            moveCamera("full")
->>>>>>> cbe52ec7
+            moveCamera("full")
+            play();
           }}
           style={
             category && category === "random"
@@ -272,11 +224,7 @@
               : selectorButtonActive
           }
         >
-<<<<<<< HEAD
           <Avatar style={selectorButtonIcon} src={shuffle} />
-=======
-          <Avatar style={selectorButtonIcon} src={traitsPath + "shuffle.png"} />
->>>>>>> cbe52ec7
         </div>
       </Stack>
     </div>
