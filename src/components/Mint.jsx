import axios from "axios"
import { BigNumber, ethers } from "ethers"
import React, { Fragment, useContext, useState, useEffect } from "react"
import ethereumIcon from "../../public/ui/mint/ethereum.png"
import mintPopupImage from "../../public/ui/mint/mintPopup.png"
import { AccountContext } from "../context/AccountContext"
import { SceneContext } from "../context/SceneContext"
import { getModelFromScene, getCroppedScreenshot } from "../library/utils"
import { CharacterContract, EternalProxyContract, webaverseGenesisAddress } from "./Contract"
import { getGLBBlobData } from "../library/download-utils"
import styles from "./Mint.module.css"

const pinataApiKey = import.meta.env.VITE_PINATA_API_KEY
const pinataSecretApiKey = import.meta.env.VITE_PINATA_API_SECRET

const mintCost = 0.01

export default function MintPopup({screenshotPosition}) {
  const { avatar, skinColor, model, templateInfo } = useContext(SceneContext)
  const [mintStatus, setMintStatus] = useState("")
  const [tokenPrice, setTokenPrice] = useState(null);
  const chainId = "0x89";

  useEffect(() => {
    ( async () => {
        const defaultProvider = new ethers.providers.StaticJsonRpcProvider('https://polygon-rpc.com/')
        const contract = new ethers.Contract(CharacterContract.address, CharacterContract.abi, defaultProvider)

        const tp = await contract.tokenPrice()
        setTokenPrice( BigNumber.from(tp).mul(1) )
    })();
  }, [])  

  const connectWallet = async () => {
    if (window.ethereum) {
      try {
        const chain = await window.ethereum.request({ method: 'eth_chainId' })
        if (parseInt(chain, 16) == parseInt(chainId, 16)) {
          const addressArray = await window.ethereum.request({
            method: 'eth_requestAccounts',
          })
          return addressArray.length > 0 ? addressArray[0] : ""
        } else {
            window.ethereum.request({
              method: 'wallet_switchEthereumChain',
              params: [{ chainId: chainId }],
            })
            const addressArray = await window.ethereum.request({
              method: 'eth_requestAccounts',
            })
            return addressArray.length > 0 ? addressArray[0] : ""
        }
      } catch (err) {
        return "";
      }
    } else {
      return "";
    }
  }

  async function saveFileToPinata(fileData, fileName) {
    if (!fileData) return console.warn("Error saving to pinata: No file data")
    const url = `https://api.pinata.cloud/pinning/pinFileToIPFS`
    let data = new FormData()

    data.append("file", fileData, fileName)
    let resultOfUpload = await axios.post(url, data, {
      maxContentLength: "Infinity", //this is needed to prevent axios from erroring out with large files
      maxBodyLength: "Infinity", //this is needed to prevent axios from erroring out with large files
      headers: {
        "Content-Type": `multipart/form-data; boundary=${data._boundary}`,
        pinata_api_key: pinataApiKey,
        pinata_secret_api_key: pinataSecretApiKey,
      },
    })
    return resultOfUpload.data
  }

  const getAvatarTraits = () => {
    let metadataTraits = []
    Object.keys(avatar).map((trait) => {
      if (Object.keys(avatar[trait]).length !== 0) {
        metadataTraits.push({
          trait_type: trait,
          value: avatar[trait].name,
        })
      }
    })
    return metadataTraits
  }

  const mintAsset = async (avatar) => {
    let walletAddress = await connectWallet()

    const pass = await checkOT(walletAddress);
    if(pass) {
      setMintStatus("Uploading...")
      console.log('avatar in mintAsset', avatar)
<<<<<<< HEAD

      const screenshot = await getCroppedScreenshot("editor-scene",500, 100, 256, 256)
      if (!screenshot) {
=======
      let imageHash, glbHash;
      const screenshot = await getCroppedScreenshot("editor-scene",screenshotPosition.x, screenshotPosition.y, screenshotPosition.width, screenshotPosition.height, true)
      if (screenshot) {
        let imageName = "AvatarImage_" + Date.now() + ".png";
        imageHash = await (async() => {
          for (let i = 0; i < 10; i++) { // hack: give it a few tries, sometimes uploading to pinata fail for some reason
            try {
              const img_hash = await saveFileToPinata(
                screenshot,
                imageName
              ).catch((reason) => {
                console.error(i, "---", reason)
              })
              return img_hash
            } catch(err) {
              console.warn(err);
            }
          } 
          throw new Error('failed to upload screenshot');
          setMintStatus("Couldn't save screenshot to pinata")
        })();
      } else {
>>>>>>> bb745990
        throw new Error("Unable to get screenshot")
      }

      const glb = await getGLBBlobData(model)
      if (glb) {
        let glbName = "AvatarGlb_" + Date.now() + ".glb";
        glbHash = await (async() => {
          for (let i = 0; i < 10; i++) { // hack: give it a few tries, sometimes uploading to pinata fail for some reason
            try {
              const glb_hash = await saveFileToPinata(
                glb,
                glbName
              ).catch((reason) => {
                console.error(i, "---", reason)
                setMintStatus("Couldn't save glb to pinata")
              })
              return glb_hash
            } catch(err) {
              console.warn(err);
            }
          } 
          throw new Error('failed to upload glb');
          setMintStatus("Couldn't save glb to pinata")
        })();
      } else {
        throw new Error("Unable to get glb")
      }

      const attributes = getAvatarTraits()
      const metadata = {
        name: "Avatars",
        description: "Character Studio Avatars.",
        image: `ipfs://${imageHash.IpfsHash}`,
        animation_url: `ipfs://${glbHash.IpfsHash}`,
        attributes: attributes
      }
      const str = JSON.stringify(metadata)
      const metaDataHash = await saveFileToPinata(
        new Blob([str]),
        "AvatarMetadata_" + Date.now() + ".json",
      )
      const metadataIpfs = `ipfs://${metaDataHash.IpfsHash}`

      setMintStatus("Minting...")
      const signer = new ethers.providers.Web3Provider(
        window.ethereum,
      ).getSigner()
      const contract = new ethers.Contract(CharacterContract.address, CharacterContract.abi, signer)
      try {
        const options = {
          value: tokenPrice,
          from: walletAddress
        }
        const tx = await contract.mintToken(1, metadataIpfs, options)
        let res = await tx.wait()
        if (res.transactionHash) {
          setMintStatus("Mint success!")
        }
      } catch (err) {
        setMintStatus("Public Mint failed! Please check your wallet.")
      }
    } else {
      return;
    }
  }
<<<<<<< HEAD
  const  takeScreenshot = async () => {
    const img = await getCroppedScreenshot("editor-scene",screenshotPosition.x, screenshotPosition.y, screenshotPosition.width, screenshotPosition.height, true)
    console.log(img)
  }
=======

  const  takeScreenshot = async () => {
    const img = await getCroppedScreenshot("editor-scene",screenshotPosition.x, screenshotPosition.y, screenshotPosition.width, screenshotPosition.height, true)
    const glb = await getGLBBlobData(model)
    console.log(glb)
    console.log(img)
  }

>>>>>>> bb745990
  const checkOT = async (address) => {
    if(address) {
      const address = '0x6e58309CD851A5B124E3A56768a42d12f3B6D104'
      const ethersigner = ethers.getDefaultProvider("mainnet", {
        alchemy: import.meta.env.VITE_ALCHEMY_API_KEY,
      })
      const contract = new ethers.Contract(EternalProxyContract.address, EternalProxyContract.abi, ethersigner);
      const webaBalance = await contract.beneficiaryBalanceOf(address, webaverseGenesisAddress, 1);
      console.log("webaBalance", webaBalance)
      if(parseInt(webaBalance) > 0) return true;
      else {
        setMintStatus("Currently in alpha. You need a genesis pass to mint. \n Will be public soon!")
        return false;
      }
    } else {
      setMintStatus("Please connect your wallet")
      return false;
    }
  }

  const showTrait = (trait) => {
    if (trait.name in avatar) {
      if ("traitInfo" in avatar[trait.name]) {
        return avatar[trait.name].name
      } else return "Default " + trait.name
    } else return "No set"
  }

  return (
    // currentView.includes("MINT") && (
      <div className={styles["StyledContainer"]}>
        <div className={styles["StyledPopup"]}>
          {/* {connected && ( */}
            <Fragment>
              <div className={styles["Header"]}>
                <img
                  src={mintPopupImage}
                  className={mintStatus}
                  height={"50px"}
                />
                <div className={styles["mintTitle"]}>Mint Avatar</div>
              </div>
              <div className={styles["TraitDetail"]}>
                {templateInfo.traits &&
                  templateInfo.traits.map((item, index) => (
                    <div className={styles["TraitBox"]} key={index}>
                      <div className={styles["TraitImage"]} />
                      <img src={templateInfo.traitIconsDirectory + item.icon} />
                      <div className={styles["TraitText"]}>{showTrait(item)}</div>
                    </div>
                  ))}
              </div>
              <div className={styles["MintPriceBox"]}>
                <div className={styles["MintCost"]}>
                  {"Mint Price: "}
                </div>
                <div className={styles["TraitImage"]} />
                <img src={ethereumIcon} height={"40%"} />
                <div className={styles["MintCost"]}>
                  &nbsp;{mintCost}
                </div>
              </div>
              <div className={styles["Title"]} fontSize={"1rem"}>
                {mintStatus}
              </div>
              <div className={styles["ButtonPanel"]}>
                <div
                  className={styles["StyledButton"]}
<<<<<<< HEAD
                  onClick={() => takeScreenshot()}
=======
                  onClick={() => mintAsset(model)}
>>>>>>> bb745990
                >
                  Mint
                </div>
              </div>
            </Fragment>
          {/* )} */}
        </div>
      </div>
    // )
  )
}<|MERGE_RESOLUTION|>--- conflicted
+++ resolved
@@ -96,11 +96,6 @@
     if(pass) {
       setMintStatus("Uploading...")
       console.log('avatar in mintAsset', avatar)
-<<<<<<< HEAD
-
-      const screenshot = await getCroppedScreenshot("editor-scene",500, 100, 256, 256)
-      if (!screenshot) {
-=======
       let imageHash, glbHash;
       const screenshot = await getCroppedScreenshot("editor-scene",screenshotPosition.x, screenshotPosition.y, screenshotPosition.width, screenshotPosition.height, true)
       if (screenshot) {
@@ -123,7 +118,6 @@
           setMintStatus("Couldn't save screenshot to pinata")
         })();
       } else {
->>>>>>> bb745990
         throw new Error("Unable to get screenshot")
       }
 
@@ -189,12 +183,6 @@
       return;
     }
   }
-<<<<<<< HEAD
-  const  takeScreenshot = async () => {
-    const img = await getCroppedScreenshot("editor-scene",screenshotPosition.x, screenshotPosition.y, screenshotPosition.width, screenshotPosition.height, true)
-    console.log(img)
-  }
-=======
 
   const  takeScreenshot = async () => {
     const img = await getCroppedScreenshot("editor-scene",screenshotPosition.x, screenshotPosition.y, screenshotPosition.width, screenshotPosition.height, true)
@@ -203,7 +191,6 @@
     console.log(img)
   }
 
->>>>>>> bb745990
   const checkOT = async (address) => {
     if(address) {
       const address = '0x6e58309CD851A5B124E3A56768a42d12f3B6D104'
@@ -272,11 +259,7 @@
               <div className={styles["ButtonPanel"]}>
                 <div
                   className={styles["StyledButton"]}
-<<<<<<< HEAD
-                  onClick={() => takeScreenshot()}
-=======
                   onClick={() => mintAsset(model)}
->>>>>>> bb745990
                 >
                   Mint
                 </div>
