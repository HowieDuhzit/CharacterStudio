--- conflicted
+++ resolved
@@ -3,22 +3,18 @@
 import { threeService } from "../../services";
 import { useGlobalState } from "../GlobalProvider";
 import "./style.scss";
-<<<<<<< HEAD
 import Moralis from "moralis";
 import { contractABI, contractAddress } from "../../contract";
 import Web3Modal from "web3modal";
 import { ethers } from "ethers";
 import { Buffer } from "buffer";
 import * as THREE from "three";
-=======
->>>>>>> f6b88318
 
 export function DownloadTools() {
   const { scene, model, templateInfo }: any = useGlobalState();
   const downloadModel = (format: any) => {
     threeService.download(model, `CC_Model_${templateInfo.name.replace(" ", "_")}`, format, false);
   };
-<<<<<<< HEAD
 
   React.useEffect(() => {
     if (file && preview) {
@@ -137,8 +133,6 @@
     gl.domElement.getContext('webgl', { preserveDrawingBuffer: false });
 }
 
-=======
->>>>>>> f6b88318
   return (
     <div>
       <img style={{width: "100%"}} src={previewImage} />
