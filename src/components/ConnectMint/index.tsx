--- conflicted
+++ resolved
@@ -54,13 +54,9 @@
     scene,
     mintPrice,
     mintPricePublic,
-<<<<<<< HEAD
-=======
     totalMinted,
->>>>>>> 4f68ae22
     gender,
-    totalToBeMinted,
-    totalMinted
+    totalToBeMinted
   }: any = useGlobalState();
   const injected = new InjectedConnector({
     supportedChainIds: [1, 3, 4, 5, 42, 97],
@@ -365,7 +361,6 @@
             >
               {isPricePublic ? (
                 <React.Fragment>
-<<<<<<< HEAD
                   MINT Model <br /> Whitelist
                   Price: {mintPrice} ETH | {totalMinted}/{totalToBeMinted} Remaining
                 </React.Fragment>
@@ -373,25 +368,6 @@
                 <React.Fragment>
                   MINT Model <br /> Public
                   Price: {mintPricePublic} ETH | {totalMinted}/{totalToBeMinted} Remaining
-=======
-                  MINT {gender - 1 ? "Female" : "Male"}{" "}
-                  {avatarCategory - 1 ? "SUB" : "DOM"} Model <br /> Whitelist
-                  Price: {mintPrice} ETH |
-                  {/* {avatarCategory ? totalMintedSub : totalMintedDom}/ */}
-                  {totalMinted}/
-                  {avatarCategory ? totalToBeMintedSub : totalToBeMintedDom}{" "}
-                  Remaining
-                </React.Fragment>
-              ) : (
-                <React.Fragment>
-                  MINT {gender - 1 ? "Female" : "Male"}{" "}
-                  {avatarCategory - 1 ? "SUB" : "DOM"} Model <br /> Public
-                  Price: {mintPricePublic} ETH |{" "}
-                  {/* {avatarCategory ? totalMintedSub : totalMintedDom}/ */}
-                  {totalMinted}/
-                  {avatarCategory ? totalToBeMintedSub : totalToBeMintedDom}
-                  Remaining
->>>>>>> 4f68ae22
                 </React.Fragment>
               )}
             </Button>
