--- conflicted
+++ resolved
@@ -547,11 +547,6 @@
         vrm: vrm,
       }
     }
-<<<<<<< HEAD
-=======
-    //setAvatar({...avatar, ...newTrait})
-
->>>>>>> 13ade69a
   }
 
 
