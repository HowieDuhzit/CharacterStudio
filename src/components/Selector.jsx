import React, { useContext, useEffect, useState } from "react"
import * as THREE from "three"
import { GLTFLoader } from "three/examples/jsm/loaders/GLTFLoader"
import { VRMLoaderPlugin } from "@pixiv/three-vrm"
import useSound from "use-sound"
import cancel from "../../public/ui/selector/cancel.png"
import { addModelData, disposeVRM } from "../library/utils"
import { computeBoundsTree, disposeBoundsTree, acceleratedRaycast, SAH } from 'three-mesh-bvh';
import {ViewContext} from "../context/ViewContext"
import sectionClick from "../../public/sound/section_click.wav"
import tick from "../../public/ui/selector/tick.svg"
import { AudioContext } from "../context/AudioContext"
import { SceneContext } from "../context/SceneContext"
import {
  renameVRMBones,
  createFaceNormals,
  createBoneDirection,
} from "../library/utils"
import { LipSync } from '../library/lipsync'
import { getAsArray } from "../library/utils"
import { cullHiddenMeshes } from "../library/utils"

import styles from "./Selector.module.css"


THREE.BufferGeometry.prototype.computeBoundsTree = computeBoundsTree;
THREE.BufferGeometry.prototype.disposeBoundsTree = disposeBoundsTree;
THREE.Mesh.prototype.raycast = acceleratedRaycast;

export default function Selector({templateInfo, animationManager, blinkManager, effectManager, selectClass}) {
  const {
    avatar,
    setAvatar,
    currentTraitName,
    currentOptions,
    selectedOptions,
    setSelectedOptions,
    model,
    setTraitsNecks,
    setTraitsSpines,
    setTraitsLeftEye,
    setTraitsRightEye,
    setLipSync,
    mousePosition,
    removeOption,
    saveUserSelection
  } = useContext(SceneContext)
  const { isMute } = useContext(AudioContext)
  const {setLoading} = useContext(ViewContext)

  const [loadingTrait, setLoadingTrait] = useState(false)

  const [selectValue, setSelectValue] = useState("0")
  const [loadPercentage, setLoadPercentage] = useState(1)
  const [restrictions, setRestrictions] = useState(null)

  useEffect(() => {
    //setSelectedOptions (getMultipleRandomTraits(initialTraits))
    setRestrictions(getRestrictions());
  },[templateInfo])

  const getRestrictions = () => {
    
    const traitRestrictions = templateInfo.traitRestrictions
    const typeRestrictions = {};

    for (const prop in traitRestrictions){

      // create the counter restrcitions traits
      getAsArray(traitRestrictions[prop].restrictedTraits).map((traitName)=>{

        // check if the trait restrictions exists for the other trait, if not add it
        if (traitRestrictions[traitName] == null) traitRestrictions[traitName] = {}
        // make sure to have an array setup, if there is none, create a new empty one
        if (traitRestrictions[traitName].restrictedTraits == null) traitRestrictions[traitName].restrictedTraits = []

        // finally merge existing and new restrictions
        traitRestrictions[traitName].restrictedTraits = [...new Set([
          ...traitRestrictions[traitName].restrictedTraits ,
          ...[prop]])]  // make sure to add prop as restriction
      })

      // do the same for the types
      getAsArray(traitRestrictions[prop].restrictedTypes).map((typeName)=>{
        //notice were adding the new data to typeRestrictions and not trait
        if (typeRestrictions[typeName] == null) typeRestrictions[typeName] = {}
        //create the restricted trait in this type
        if (typeRestrictions[typeName].restrictedTraits == null) typeRestrictions[typeName].restrictedTraits = []

        typeRestrictions[typeName].restrictedTraits = [...new Set([
          ...typeRestrictions[typeName].restrictedTraits ,
          ...[prop]])]  // make sure to add prop as restriction
      })
    }

    // now merge defined type to type restrictions
    for (const prop in templateInfo.typeRestrictions){
      // check if it already exsits
      if (typeRestrictions[prop] == null) typeRestrictions[prop] = {}
      if (typeRestrictions[prop].restrictedTypes == null) typeRestrictions[prop].restrictedTypes = []
      typeRestrictions[prop].restrictedTypes = [...new Set([
        ...typeRestrictions[prop].restrictedTypes ,
        ...getAsArray(templateInfo.typeRestrictions[prop])])]  

      // now that we have setup the type restrictions, lets counter create for the other traits
      getAsArray(templateInfo.typeRestrictions[prop]).map((typeName)=>{
        // prop = boots
        // typeName = pants
        if (typeRestrictions[typeName] == null) typeRestrictions[typeName] = {}
        if (typeRestrictions[typeName].restrictedTypes == null) typeRestrictions[typeName].restrictedTypes =[]
        typeRestrictions[typeName].restrictedTypes = [...new Set([
          ...typeRestrictions[typeName].restrictedTypes ,
          ...[prop]])]  // make sure to add prop as restriction
      })
    }

    return {
      traitRestrictions,
      typeRestrictions
    }
  }

  // options are selected by random or start
  useEffect(() => {
    if (selectedOptions.length > 0){
      loadOptions(selectedOptions).then((loadedData)=>{
        let newAvatar = {};
        effectManager.setTransitionEffect('switch_avatar');
        loadedData.map((data)=>{
          newAvatar = {...newAvatar, ...itemAssign(data)}
        })
        const finalAvatar = {...avatar, ...newAvatar}
        setTimeout(() => {
          if (Object.keys(finalAvatar).length > 0) {
            cullHiddenMeshes(finalAvatar)
          }
        }, effectManager.transitionTime);
        setAvatar(finalAvatar)
        setLoadingTrait(false)

      })
      setSelectedOptions([]);
    }

  },[selectedOptions])
  // user selects an option
  const selectTraitOption = (option) => {
    
    if (option == null){
      option = {
        item:null,
        trait:templateInfo.traits.find((t) => t.name === currentTraitName)
      }
    }
    if (option.avatarIndex != null){
      selectClass(option.avatarIndex)
      return
    }
    
    console.log(option)
    
    loadOptions(getAsArray(option)).then((loadedData)=>{
      let newAvatar = {};
      effectManager.setTransitionEffect('switch_item');
      loadedData.map((data)=>{
        newAvatar = {...newAvatar, ...itemAssign(data)}
      })
      
      const finalAvatar = {...avatar, ...newAvatar}
      setTimeout(() => {
        if (Object.keys(finalAvatar).length > 0) {
          cullHiddenMeshes(finalAvatar)
        }
      }, effectManager.transitionTime);
      setAvatar(finalAvatar)
      setLoadingTrait(false)

    })

    return;
  }

  
  // load options first
  const loadOptions = (options) => {
    // filter options by restrictions
    options = filterRestrictedOptions(options);

    //save selection to local storage
    saveUserSelection(templateInfo.name, options)

    // validate if there is at least a non null option
    let nullOptions = true;
    options.map((option)=>{
      if(option.item != null)
        nullOptions = false;
    })
    if (nullOptions === true){
      return new Promise((resolve) => {
        resolve(options)
      });
    }

    //create the manager for all the options
    const loadingManager = new THREE.LoadingManager()

    //create a gltf loader for the 3d models
    const gltfLoader = new GLTFLoader(loadingManager)
    gltfLoader.register((parser) => {
      return new VRMLoaderPlugin(parser)
    })

    // and a texture loaders for all the textures
    const textureLoader = new THREE.TextureLoader(loadingManager)
    loadingManager.onProgress = function(url, loaded, total){
      setLoadPercentage(Math.round(loaded/total * 100 ))
    }
    // return a promise, resolve = once everything is loaded
    return new Promise((resolve) => {

      // resultData will hold all the results in the array that was given this function
      const resultData = [];
      loadingManager.onLoad = function (){
        setLoadPercentage(0)
        resolve(resultData);
        setLoading(false)
      };
      loadingManager.onError = function (url){
        console.warn("error loading " + url)
      }
      loadingManager.onProgress = function(url, loaded, total){
        setLoadPercentage(Math.round(loaded/total * 100 ))
      }

      const baseDir = templateInfo.traitsDirectory// (maybe set in loading manager)
      
      // load necesary assets for the options
      options.map((option, index)=>{
        setSelectValue(option.key)
        if (option == null){
          resultData[index] = null;
          return;
        }
        // load model trait
        const loadedModels = [];
        getAsArray(option?.item?.directory).map((modelDir, i) => {
          gltfLoader.loadAsync (baseDir + modelDir).then((mod) => {
            loadedModels[i] = mod;
          })
        })
        
        // load texture trait
        const loadedTextures = []; 
        getAsArray(option?.textureTrait?.directory).map((textureDir, i)=>{
          textureLoader.load(baseDir + textureDir,(txt)=>{
            txt.flipY = false;
            loadedTextures[i] = (txt)
          })
        })

        // and just create colors
        const loadedColors = [];
        getAsArray(option?.colorTrait?.value).map((colorValue, i)=>{
          loadedColors[i] = new THREE.Color(colorValue);
        })
        resultData[index] = {
          item:option?.item,
          trait:option?.trait,
          models:loadedModels,          
          textures:loadedTextures, 
          colors:loadedColors      
        }
      })
    });
  }

  const filterRestrictedOptions = (options) =>{
    let removeTraits = [];
    for (let i =0; i < options.length;i++){
      const option = options[i];
      
     //if this option is not already in the remove traits list then:
     if (!removeTraits.includes(option.trait.name)){
        const typeRestrictions = restrictions?.typeRestrictions;
        // type restrictions = what `type` cannot go wit this trait or this type
        if (typeRestrictions){
          getAsArray(option.item?.type).map((t)=>{
            //combine to array
            removeTraits = [...new Set([
              ...removeTraits , // get previous remove traits
              ...findTraitsWithTypes(getAsArray(typeRestrictions[t]?.restrictedTypes)),  //get by restricted traits by types coincidence
              ...getAsArray(typeRestrictions[t]?.restrictedTraits)])]  // get by restricted trait setup

          })
        }

        // trait restrictions = what `trait` cannot go wit this trait or this type
        const traitRestrictions = restrictions?.traitRestrictions;
        if (traitRestrictions){
          removeTraits = [...new Set([
            ...removeTraits,
            ...findTraitsWithTypes(getAsArray(traitRestrictions[option.trait.name]?.restrictedTypes)),
            ...getAsArray(traitRestrictions[option.trait.name]?.restrictedTraits),

          ])]
        }
      }
    }

    // now update uptions
    removeTraits.forEach(trait => {
      let removed = false;
      
      for (let i =0; i < options.length;i++){
        // find an option with the trait name 
        if (options[i].trait?.name === trait){
          options[i] = {
            item:null,
            trait:templateInfo.traits.find((t) => t.name === trait)
          }
          removed = true;
          break;
        }
      }
      // if no option setup was found, add a null option to remove in case user had it added before
      if (!removed){
        options.push({
          item:null,
          trait:templateInfo.traits.find((t) => t.name === trait)
        })
      }
    });
   
    return options;
  }

  const findTraitsWithTypes = (types) => {
    const typeTraits = [];
    for (const prop in avatar){
      for (let i = 0; i < types.length; i++){
        const t = types[i]
       
        if (avatar[prop].traitInfo?.type?.includes(t)){
          typeTraits.push(prop);
          break;
        }
      }
    }
    return typeTraits;
  }

  // once loaded, assign
  const itemAssign = (itemData) => {

    const item = itemData.item;
    const traitData = itemData.trait;
    const models = itemData.models;
    const textures = itemData.textures;
    const colors = itemData.colors;
    // null section (when user selects to remove an option)
    if ( item == null) {
      // if avatar exists and trait exsits, remove it
      if (avatar){
        if ( avatar[traitData.name] && avatar[traitData.name].vrm ){
          setTimeout(() => {
            disposeVRM(avatar[traitData.name].vrm)
            setSelectValue("")
          }, effectManager.transitionTime)
          
        }
      }
      // always return an empty trait here when receiving null item
      return {
        [traitData.name]: {}
      }
    }

    // save an array of mesh targets
    const meshTargets = [];
    
   
    // add culling data to each model TODO,  if user defines target culling meshes set them before here
    // models are vrm in some cases!, beware
    let vrm = null
    
    models.map((m)=>{
      // basic vrm setup (only if model is vrm)
      vrm = m.userData.vrm;
      
      if (getAsArray(templateInfo.lipSyncTraits).indexOf(traitData.trait) !== -1)
        setLipSync(new LipSync(vrm));
      renameVRMBones(vrm)

      if (getAsArray(templateInfo.blinkerTraits).indexOf(traitData.trait) !== -1)
        blinkManager.addBlinker(vrm)

      // animation setup section
      // play animations on this vrm  TODO, letscreate a single animation manager per traitInfo, as model may change since it is now a trait option
      animationManager.startAnimation(vrm)

      // mesh target setup section
      if (item.meshTargets){
        getAsArray(item.meshTargets).map((target) => {
          const mesh = vrm.scene.getObjectByName ( target )
          if (mesh?.isMesh) meshTargets.push(mesh);
        })
      }
      
      const cullingIgnore = getAsArray(item.cullingIgnore)
      const cullingMeshes = [];

      vrm.scene.traverse((child) => {
        
        // mesh target setup secondary swection
        if (!item.meshTargets && child.isMesh) meshTargets.push(child);

        // basic setup
        child.frustumCulled = false
        if (child.isMesh) {
          effectManager.setCustomShader(child.material[0]);
          effectManager.setCustomShader(child.material[1]);
          // if a mesh is found in name to be ignored, dont add it to target cull meshes
          if (cullingIgnore.indexOf(child.name) === -1)
            cullingMeshes.push(child)

          if (child.geometry.boundsTree == null)
            child.geometry.computeBoundsTree({strategy:SAH});

          createFaceNormals(child.geometry)
          if (child.isSkinnedMesh) createBoneDirection(child)
        }
        if (child.isBone && child.name == 'neck') { 
          setTraitsNecks(current => [...current , child])
        }
        if (child.isBone && child.name == 'spine') { 
          setTraitsSpines(current => [...current , child])
        }
        if (child.isBone && child.name === 'leftEye') { 
          setTraitsLeftEye(current => [...current , child])
        }
        if (child.isBone && child.name === 'rightEye') { 
          setTraitsRightEye(current => [...current , child])
        }
      })

      // culling layers setup section
      addModelData(vrm, {
        cullingLayer: 
          item.cullingLayer != null ? item.cullingLayer: 
          traitData.cullingLayer != null ? traitData.cullingLayer: 
          templateInfo.defaultCullingLayer != null?templateInfo.defaultCullingLayer: -1,
        cullingDistance: 
          item.cullingDistance != null ? item.cullingDistance: 
          traitData.cullingDistance != null ? traitData.cullingDistance:
          templateInfo.defaultCullingDistance != null ? templateInfo.defaultCullingDistance: null,
        cullingMeshes
      })  
    })

    // once the setup is done, assign them
    meshTargets.map((mesh, index)=>{
      
      if (textures){
        const txt = textures[index] || textures[0]
        if (txt != null){
          //const mat = mesh.material.length ? mesh.material[0] : 
          mesh.material[0].map = txt
          mesh.material[0].shadeMultiplyTexture = txt
        }
      }
      if (colors){
        const col = colors[index] || colors[0]
        if (col != null){
          mesh.material[0].uniforms.litFactor.value = col
          mesh.material[0].uniforms.shadeColorFactor.value = new THREE.Color( col.r*0.8, col.g*0.8, col.b*0.8 )
        }
      }
    })

    // play switching avatar transition effect
    effectManager.transitionEffectType === 'switch_avatar' && effectManager.playTransitionEffect();

    // if there was a previous loaded model, remove it (maybe also remove loaded textures?)
    if (avatar){
      if (avatar[traitData.name] && avatar[traitData.name].vrm) {
        //if (avatar[traitData.name].vrm != vrm)  // make sure its not the same vrm as the current loaded
<<<<<<< HEAD
        disposeVRM(avatar[traitData.name].vrm)
=======
        setTimeout(() => {
          disposeVRM(avatar[traitData.name].vrm)
        }, effectManager.transitionTime)
>>>>>>> c5c789de
      }
    }
    
    if(vrm) {
      const m = vrm.scene;
      m.visible = false;
      // add the now model to the current scene
      model.add(m)
<<<<<<< HEAD
      animationManager.update(); // note: update animation to prevent some frames of T pose at start.
      m.visible = true;

      // update the joint rotation of the new trait
      const event = new Event('modelUpdate');
      event.x = mousePosition.x;
      event.y = mousePosition.y;
      event.model = m;
      window.dispatchEvent(event);
=======
      setTimeout(() => {
        // play switching item transition effect
        effectManager.transitionEffectType === 'switch_item' && effectManager.playTransitionEffect();
    
        // update the joint rotation of the new trait
        const event = new Event('mousemove');
        event.x = mousePosition.x;
        event.y = mousePosition.y;
        window.dispatchEvent(event);

        m.visible = true;
      }, effectManager.transitionTime)
>>>>>>> c5c789de
    }

    // and then add the new avatar data
    // to do, we are now able to load multiple vrm models per options, set the options to include vrm arrays
    return {
      [traitData.name]: {
        traitInfo: item,
        name: item.name,
        model: vrm && vrm.scene,
        vrm: vrm,
      }
    }
    //setAvatar({...avatar, ...newTrait})

    //console.log("AVATAR IS: ", avatar)

  }

  const [play] = useSound(sectionClick, { volume: 1.0 })

  // if head <Skin templateInfo={templateInfo} avatar={avatar} />

  function ClearTraitButton() {
    // clear the current trait
    return removeOption ? (
      <div
        className={
          !currentTraitName
            ? styles["selectorButtonActive"]
            : styles["selectorButton"]
        }
        onClick={() => {
          selectTraitOption(null)
          !isMute && play()
        }}
      >
        <img
          className={styles["icon"]}
          src={cancel}
          style={{ width: "4em", height: "4em" }}
        />
      </div>
    ):<></>
  }
  return (
    !!currentTraitName && (
      <div className={styles["SelectorContainerPos"]}>
        <div className={styles["selector-container"]}>
          <ClearTraitButton />

          {currentOptions.map((option) =>{
            const active = option.key === selectValue
            return(
            <div
              key={option.key}
              className={`${styles["selectorButton"]} ${
                styles["selector-button"]
              } ${ active ? styles["active"] : ""}`}
              onClick={() => {
               
                !isMute && play()
                if (loadingTrait === false){
                  setLoadingTrait(true)
                  selectTraitOption(option)
                  setLoadPercentage(1)
                }
              }}
            >
              <img
                className={styles["trait-icon"]}
                style={option.iconHSL ? {filter: "brightness("+((option.iconHSL.l)+0.5)+") hue-rotate("+(option.iconHSL.h * 360)+"deg) saturate("+(option.iconHSL.s * 100)+"%)"} : {}}
                src={option.icon}
              />
              <img
                src={tick}
                className={
                  avatar[currentTraitName] &&
                  avatar[currentTraitName].id === option.item.id  // todo (pending fix): this only considers the item id and not the subtraits id
                    ? styles["tickStyle"]
                    : styles["tickStyleInActive"]
                }
              />
              {active && loadPercentage > 0 && loadPercentage < 100 && (
                <div className={styles["loading-trait"]}>
                  {loadPercentage}
                </div>
              )}
            </div>)
          })}
        </div>
      </div>
    )
  )
}<|MERGE_RESOLUTION|>--- conflicted
+++ resolved
@@ -484,13 +484,9 @@
     if (avatar){
       if (avatar[traitData.name] && avatar[traitData.name].vrm) {
         //if (avatar[traitData.name].vrm != vrm)  // make sure its not the same vrm as the current loaded
-<<<<<<< HEAD
-        disposeVRM(avatar[traitData.name].vrm)
-=======
         setTimeout(() => {
           disposeVRM(avatar[traitData.name].vrm)
         }, effectManager.transitionTime)
->>>>>>> c5c789de
       }
     }
     
@@ -499,30 +495,17 @@
       m.visible = false;
       // add the now model to the current scene
       model.add(m)
-<<<<<<< HEAD
       animationManager.update(); // note: update animation to prevent some frames of T pose at start.
-      m.visible = true;
-
+      // play switching item transition effect
+      effectManager.transitionEffectType === 'switch_item' && effectManager.playTransitionEffect();
+  
       // update the joint rotation of the new trait
-      const event = new Event('modelUpdate');
+      const event = new Event('mousemove');
       event.x = mousePosition.x;
       event.y = mousePosition.y;
-      event.model = m;
       window.dispatchEvent(event);
-=======
-      setTimeout(() => {
-        // play switching item transition effect
-        effectManager.transitionEffectType === 'switch_item' && effectManager.playTransitionEffect();
-    
-        // update the joint rotation of the new trait
-        const event = new Event('mousemove');
-        event.x = mousePosition.x;
-        event.y = mousePosition.y;
-        window.dispatchEvent(event);
-
-        m.visible = true;
-      }, effectManager.transitionTime)
->>>>>>> c5c789de
+
+      m.visible = true;
     }
 
     // and then add the new avatar data
