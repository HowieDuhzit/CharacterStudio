--- conflicted
+++ resolved
@@ -113,10 +113,6 @@
 
   // options are selected by random or start
   useEffect(() => {
-<<<<<<< HEAD
-    console.log("SELECTED OPTIONS: ", selectedOptions)
-=======
->>>>>>> 6f1ee686
     loadOptions(selectedOptions).then((loadedData)=>{
       let newAvatar = {};
       loadedData.map((data)=>{
@@ -199,12 +195,7 @@
       
       // load necesary assets for the options
       options.map((option, index)=>{
-<<<<<<< HEAD
-        console.log("option is: ", option)
         setSelectValue(option.key)
-=======
-
->>>>>>> 6f1ee686
         if (option == null){
           resultData[index] = null;
           return;
@@ -426,16 +417,6 @@
       }
     })
     
-<<<<<<< HEAD
-    //trait data
-    console.log(traitData.name)
-
-    //finally set avatar 
-    console.log("THE AVATAR IS: ", avatar)
-    console.log(avatar[traitData.name])
-=======
-    
->>>>>>> 6f1ee686
     // if there was a previous loaded model, remove it (maybe also remove loaded textures?)
     if (avatar[traitData.name] && avatar[traitData.name].vrm) {
       //if (avatar[traitData.name].vrm != vrm)  // make sure its not the same vrm as the current loaded
@@ -465,7 +446,6 @@
 
   const [play] = useSound(sectionClick, { volume: 1.0 })
 
-<<<<<<< HEAD
   useEffect(() => {
     let buffer = { ...(avatar ?? {}) }
 
@@ -494,8 +474,6 @@
   }, [])
   // if head <Skin templateInfo={templateInfo} avatar={avatar} />
 
-=======
->>>>>>> 6f1ee686
   function ClearTraitButton() {
     // clear the current trait
     return (
