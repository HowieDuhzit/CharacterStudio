import React, { useContext, useEffect, useState } from "react"
import * as THREE from "three"
import { GLTFLoader } from "three/examples/jsm/loaders/GLTFLoader"
import { VRMLoaderPlugin } from "@pixiv/three-vrm"
import useSound from "use-sound"
import cancel from "../../public/ui/selector/cancel.png"
import { addModelData, disposeVRM } from "../library/utils"
import { computeBoundsTree, disposeBoundsTree, acceleratedRaycast, SAH } from 'three-mesh-bvh';
import {ViewContext} from "../context/ViewContext"
import sectionClick from "../../public/sound/section_click.wav"
import tick from "../../public/ui/selector/tick.svg"
import { AudioContext } from "../context/AudioContext"
import { SceneContext } from "../context/SceneContext"
import {
  renameVRMBones,
  createFaceNormals,
  createBoneDirection,
} from "../library/utils"
import { LipSync } from '../library/lipsync'
import { getAsArray } from "../library/utils"
import { cullHiddenMeshes } from "../library/utils"

import styles from "./Selector.module.css"

import { cullHiddenMeshes } from "../library/utils"

THREE.BufferGeometry.prototype.computeBoundsTree = computeBoundsTree;
THREE.BufferGeometry.prototype.disposeBoundsTree = disposeBoundsTree;
THREE.Mesh.prototype.raycast = acceleratedRaycast;

export default function Selector({templateInfo, animationManager, blinkManager, effectManager, selectClass}) {
  const {
    avatar,
    setAvatar,
    currentTraitName,
    currentOptions,
    selectedOptions,
    setSelectedOptions,
    model,
    setTraitsNecks,
    setTraitsSpines,
    setTraitsLeftEye,
    setTraitsRightEye,
    setLipSync,
    mousePosition,
    removeOption
  } = useContext(SceneContext)
  const { isMute } = useContext(AudioContext)
  const {setLoading} = useContext(ViewContext)

  const [selectValue, setSelectValue] = useState("0")
  const [loadPercentage, setLoadPercentage] = useState(1)
  const [restrictions, setRestrictions] = useState(null)

  useEffect(() => {
    //setSelectedOptions (getMultipleRandomTraits(initialTraits))
    console.log(templateInfo)
    setRestrictions(getRestrictions());
  },[templateInfo])

  const getRestrictions = () => {
    
    const traitRestrictions = templateInfo.traitRestrictions
    const typeRestrictions = {};

    for (const prop in traitRestrictions){

      // create the counter restrcitions traits
      getAsArray(traitRestrictions[prop].restrictedTraits).map((traitName)=>{

        // check if the trait restrictions exists for the other trait, if not add it
        if (traitRestrictions[traitName] == null) traitRestrictions[traitName] = {}
        // make sure to have an array setup, if there is none, create a new empty one
        if (traitRestrictions[traitName].restrictedTraits == null) traitRestrictions[traitName].restrictedTraits = []

        // finally merge existing and new restrictions
        traitRestrictions[traitName].restrictedTraits = [...new Set([
          ...traitRestrictions[traitName].restrictedTraits ,
          ...[prop]])]  // make sure to add prop as restriction
      })

      // do the same for the types
      getAsArray(traitRestrictions[prop].restrictedTypes).map((typeName)=>{
        //notice were adding the new data to typeRestrictions and not trait
        if (typeRestrictions[typeName] == null) typeRestrictions[typeName] = {}
        //create the restricted trait in this type
        if (typeRestrictions[typeName].restrictedTraits == null) typeRestrictions[typeName].restrictedTraits = []

        typeRestrictions[typeName].restrictedTraits = [...new Set([
          ...typeRestrictions[typeName].restrictedTraits ,
          ...[prop]])]  // make sure to add prop as restriction
      })
    }

    // now merge defined type to type restrictions
    for (const prop in templateInfo.typeRestrictions){
      // check if it already exsits
      if (typeRestrictions[prop] == null) typeRestrictions[prop] = {}
      if (typeRestrictions[prop].restrictedTypes == null) typeRestrictions[prop].restrictedTypes = []
      typeRestrictions[prop].restrictedTypes = [...new Set([
        ...typeRestrictions[prop].restrictedTypes ,
        ...getAsArray(templateInfo.typeRestrictions[prop])])]  

      // now that we have setup the type restrictions, lets counter create for the other traits
      getAsArray(templateInfo.typeRestrictions[prop]).map((typeName)=>{
        // prop = boots
        // typeName = pants
        if (typeRestrictions[typeName] == null) typeRestrictions[typeName] = {}
        if (typeRestrictions[typeName].restrictedTypes == null) typeRestrictions[typeName].restrictedTypes =[]
        typeRestrictions[typeName].restrictedTypes = [...new Set([
          ...typeRestrictions[typeName].restrictedTypes ,
          ...[prop]])]  // make sure to add prop as restriction
      })
    }

    return {
      traitRestrictions,
      typeRestrictions
    }
  }

  // options are selected by random or start
  useEffect(() => {
    if (selectedOptions.length > 0){
      loadOptions(selectedOptions).then((loadedData)=>{
        let newAvatar = {};
        effectManager.setTransitionEffect('switch_avatar');
        loadedData.map((data)=>{
          newAvatar = {...newAvatar, ...itemAssign(data)}
        })
<<<<<<< HEAD
=======
        
>>>>>>> 59ed4775
        const finalAvatar = {...avatar, ...newAvatar}
        setTimeout(() => {
          if (Object.keys(finalAvatar).length > 0) {
            cullHiddenMeshes(finalAvatar)
          }
        }, effectManager.transitionTime);
<<<<<<< HEAD

=======
        
>>>>>>> 59ed4775
        setAvatar(finalAvatar)
      })
      setSelectedOptions([]);
    }

  },[selectedOptions])
  // user selects an option
  const selectTraitOption = (option) => {
    
    if (option == null){
      option = {
        item:null,
        trait:templateInfo.traits.find((t) => t.name === currentTraitName)
      }
    }
    if (option.avatarIndex != null){
      selectClass(option.avatarIndex)
      return
    }
    
    console.log(option)
    
    loadOptions(getAsArray(option)).then((loadedData)=>{
      let newAvatar = {};
      effectManager.setTransitionEffect('switch_item');
      loadedData.map((data)=>{
        newAvatar = {...newAvatar, ...itemAssign(data)}
      })
      const finalAvatar = {...avatar, ...newAvatar}
      setTimeout(() => {
        if (Object.keys(finalAvatar).length > 0) {
          cullHiddenMeshes(finalAvatar)
        }
      }, effectManager.transitionTime);
      setAvatar(finalAvatar)
    })

    return;
  }

  
  // load options first
  const loadOptions = (options) => {

    // filter options by restrictions
    options = filterRestrictedOptions(options);

    // validate if there is at least a non null option
    let nullOptions = true;
    options.map((option)=>{
      if(option.item != null)
        nullOptions = false;
    })
    if (nullOptions === true){
      return new Promise((resolve) => {
        resolve(options)
      });
    }

    //create the manager for all the options
    const loadingManager = new THREE.LoadingManager()

    //create a gltf loader for the 3d models
    const gltfLoader = new GLTFLoader(loadingManager)
    gltfLoader.register((parser) => {
      return new VRMLoaderPlugin(parser)
    })

    // and a texture loaders for all the textures
    const textureLoader = new THREE.TextureLoader(loadingManager)
    loadingManager.onProgress = function(url, loaded, total){
      setLoadPercentage(Math.round(loaded/total * 100 ))
    }
    // return a promise, resolve = once everything is loaded
    return new Promise((resolve) => {

      // resultData will hold all the results in the array that was given this function
      const resultData = [];
      loadingManager.onLoad = function (){
        setLoadPercentage(0)
        resolve(resultData);
        setTimeout(() => {
          setLoading(false)
        }, 1000);
      };
      loadingManager.onError = function (url){
        console.warn("error loading " + url)
      }
      loadingManager.onProgress = function(url, loaded, total){
        setLoadPercentage(Math.round(loaded/total * 100 ))
      }

      const baseDir = templateInfo.traitsDirectory// (maybe set in loading manager)
      
      // load necesary assets for the options
      options.map((option, index)=>{
        setSelectValue(option.key)
        if (option == null){
          resultData[index] = null;
          return;
        }
        // load model trait
        const loadedModels = [];
        getAsArray(option?.item?.directory).map((modelDir, i) => {
          gltfLoader.loadAsync (baseDir + modelDir).then((mod) => {
            loadedModels[i] = mod;
          })
        })
        
        // load texture trait
        const loadedTextures = []; 
        getAsArray(option?.textureTrait?.directory).map((textureDir, i)=>{
          textureLoader.load(baseDir + textureDir,(txt)=>{
            txt.flipY = false;
            loadedTextures[i] = (txt)
          })
        })

        // and just create colors
        const loadedColors = [];
        getAsArray(option?.colorTrait?.value).map((colorValue, i)=>{
          loadedColors[i] = new THREE.Color(colorValue);
        })
        resultData[index] = {
          item:option?.item,
          trait:option?.trait,
          models:loadedModels,          
          textures:loadedTextures, 
          colors:loadedColors      
        }
      })
    });
  }

  const filterRestrictedOptions = (options) =>{
    let removeTraits = [];
    for (let i =0; i < options.length;i++){
      const option = options[i];
      
     //if this option is not already in the remove traits list then:
     if (!removeTraits.includes(option.trait.name)){
        const typeRestrictions = restrictions?.typeRestrictions;
        // type restrictions = what `type` cannot go wit this trait or this type
        if (typeRestrictions){
          getAsArray(option.item?.type).map((t)=>{
            //combine to array
            removeTraits = [...new Set([
              ...removeTraits , // get previous remove traits
              ...findTraitsWithTypes(getAsArray(typeRestrictions[t]?.restrictedTypes)),  //get by restricted traits by types coincidence
              ...getAsArray(typeRestrictions[t]?.restrictedTraits)])]  // get by restricted trait setup

          })
        }

        // trait restrictions = what `trait` cannot go wit this trait or this type
        const traitRestrictions = restrictions?.traitRestrictions;
        if (traitRestrictions){
          removeTraits = [...new Set([
            ...removeTraits,
            ...findTraitsWithTypes(getAsArray(traitRestrictions[option.trait.name]?.restrictedTypes)),
            ...getAsArray(traitRestrictions[option.trait.name]?.restrictedTraits),

          ])]
        }
      }
    }

    // now update uptions
    removeTraits.forEach(trait => {
      let removed = false;
      
      for (let i =0; i < options.length;i++){
        // find an option with the trait name 
        if (options[i].trait?.name === trait){
          options[i] = {
            item:null,
            trait:templateInfo.traits.find((t) => t.name === trait)
          }
          removed = true;
          break;
        }
      }
      // if no option setup was found, add a null option to remove in case user had it added before
      if (!removed){
        options.push({
          item:null,
          trait:templateInfo.traits.find((t) => t.name === trait)
        })
      }
    });
   
    return options;
  }

  const findTraitsWithTypes = (types) => {
    const typeTraits = [];
    for (const prop in avatar){
      for (let i = 0; i < types.length; i++){
        const t = types[i]
       
        if (avatar[prop].traitInfo?.type?.includes(t)){
          typeTraits.push(prop);
          break;
        }
      }
    }
    return typeTraits;
  }

  // once loaded, assign
  const itemAssign = (itemData) => {

    const item = itemData.item;
    const traitData = itemData.trait;
    const models = itemData.models;
    const textures = itemData.textures;
    const colors = itemData.colors;
    // null section (when user selects to remove an option)
    if ( item == null) {
      // if avatar exists and trait exsits, remove it
      if (avatar){
        if ( avatar[traitData.name] && avatar[traitData.name].vrm ){
          setTimeout(() => {
            disposeVRM(avatar[traitData.name].vrm)
            setSelectValue("")
          }, effectManager.transitionTime)
          
        }
      }
      // always return an empty trait here when receiving null item
      return {
        [traitData.name]: {}
      }
    }

    // save an array of mesh targets
    const meshTargets = [];
    
   
    // add culling data to each model TODO,  if user defines target culling meshes set them before here
    // models are vrm in some cases!, beware
    let vrm = null
    
    models.map((m)=>{
      // basic vrm setup (only if model is vrm)
      vrm = m.userData.vrm;
      
      if (getAsArray(templateInfo.lipSyncTraits).indexOf(traitData.trait) !== -1)
        setLipSync(new LipSync(vrm));
      renameVRMBones(vrm)

      if (getAsArray(templateInfo.blinkerTraits).indexOf(traitData.trait) !== -1)
        blinkManager.addBlinker(vrm)

      // animation setup section
      // play animations on this vrm  TODO, letscreate a single animation manager per traitInfo, as model may change since it is now a trait option
      animationManager.startAnimation(vrm)

      // mesh target setup section
      if (item.meshTargets){
        getAsArray(item.meshTargets).map((target) => {
          const mesh = vrm.scene.getObjectByName ( target )
          if (mesh?.isMesh) meshTargets.push(mesh);
        })
      }
      
      const cullingIgnore = getAsArray(item.cullingIgnore)
      const cullingMeshes = [];

      vrm.scene.traverse((child) => {
        
        // mesh target setup secondary swection
        if (!item.meshTargets && child.isMesh) meshTargets.push(child);

        // basic setup
        child.frustumCulled = false
        if (child.isMesh) {
          effectManager.setCustomShader(child.material[0]);
          effectManager.setCustomShader(child.material[1]);
          // if a mesh is found in name to be ignored, dont add it to target cull meshes
          if (cullingIgnore.indexOf(child.name) === -1)
            cullingMeshes.push(child)

          if (child.geometry.boundsTree == null)
            child.geometry.computeBoundsTree({strategy:SAH});

          createFaceNormals(child.geometry)
          if (child.isSkinnedMesh) createBoneDirection(child)
        }
        if (child.isBone && child.name == 'neck') { 
          setTraitsNecks(current => [...current , child])
        }
        if (child.isBone && child.name == 'spine') { 
          setTraitsSpines(current => [...current , child])
        }
        if (child.isBone && child.name === 'leftEye') { 
          setTraitsLeftEye(current => [...current , child])
        }
        if (child.isBone && child.name === 'rightEye') { 
          setTraitsRightEye(current => [...current , child])
        }
      })

      // culling layers setup section
      addModelData(vrm, {
        cullingLayer: 
          item.cullingLayer != null ? item.cullingLayer: 
          traitData.cullingLayer != null ? traitData.cullingLayer: 
          templateInfo.defaultCullingLayer != null?templateInfo.defaultCullingLayer: -1,
        cullingDistance: 
          item.cullingDistance != null ? item.cullingDistance: 
          traitData.cullingDistance != null ? traitData.cullingDistance:
          templateInfo.defaultCullingDistance != null ? templateInfo.defaultCullingDistance: null,
        cullingMeshes
      })  
    })

    // once the setup is done, assign them
    meshTargets.map((mesh, index)=>{
      if (textures){
        const txt = textures[index] || textures[0]
        if (txt != null){
          mesh.material[0].map = txt
          mesh.material[0].shadeMultiplyTexture = txt
        }
      }
      if (colors){
        const col = colors[index] || colors[0]
        if (col != null){
          mesh.material[0].uniforms.litFactor.value = col
          mesh.material[0].uniforms.shadeColorFactor.value = new THREE.Color( col.r*0.8, col.g*0.8, col.b*0.8 )
        }
      }
    })

    // play switching avatar transition effect
    effectManager.transitionEffectType === 'switch_avatar' && effectManager.playTransitionEffect();

    // if there was a previous loaded model, remove it (maybe also remove loaded textures?)
    if (avatar){
      if (avatar[traitData.name] && avatar[traitData.name].vrm) {
        //if (avatar[traitData.name].vrm != vrm)  // make sure its not the same vrm as the current loaded
        setTimeout(() => {
          disposeVRM(avatar[traitData.name].vrm)
        }, effectManager.transitionTime)
      }
    }
    
    if(vrm) {
      const m = vrm.scene;
      m.visible = false;
      // add the now model to the current scene
      model.add(m)
      setTimeout(() => {
        // play switching item transition effect
        effectManager.transitionEffectType === 'switch_item' && effectManager.playTransitionEffect();
    
        // update the joint rotation of the new trait
        const event = new Event('mousemove');
        event.x = mousePosition.x;
        event.y = mousePosition.y;
        window.dispatchEvent(event);

        m.visible = true;
      }, effectManager.transitionTime)
    }

    // and then add the new avatar data
    // to do, we are now able to load multiple vrm models per options, set the options to include vrm arrays
    return {
      [traitData.name]: {
        traitInfo: item,
        name: item.name,
        model: vrm && vrm.scene,
        vrm: vrm,
      }
    }
    //setAvatar({...avatar, ...newTrait})

    //console.log("AVATAR IS: ", avatar)

  }

  const [play] = useSound(sectionClick, { volume: 1.0 })

  // if head <Skin templateInfo={templateInfo} avatar={avatar} />

  function ClearTraitButton() {
    // clear the current trait
    return removeOption ? (
      <div
        className={
          !currentTraitName
            ? styles["selectorButtonActive"]
            : styles["selectorButton"]
        }
        onClick={() => {
          selectTraitOption(null)
          !isMute && play()
        }}
      >
        <img
          className={styles["icon"]}
          src={cancel}
          style={{ width: "4em", height: "4em" }}
        />
      </div>
    ):<></>
  }
  return (
    !!currentTraitName && (
      <div className={styles["SelectorContainerPos"]}>
        <div className={styles["selector-container"]}>
          <ClearTraitButton />

          {currentOptions.map((option) =>{
            const active = option.key === selectValue
            return(
            <div
              key={option.key}
              className={`${styles["selectorButton"]} ${
                styles["selector-button"]
              } ${ active ? styles["active"] : ""}`}
              onClick={() => {
                !isMute && play()
                selectTraitOption(option)
                setLoadPercentage(1)
              }}
            >
              <img
                className={styles["trait-icon"]}
                style={option.iconHSL ? {filter: "brightness("+((option.iconHSL.l)+0.5)+") hue-rotate("+(option.iconHSL.h * 360)+"deg) saturate("+(option.iconHSL.s * 100)+"%)"} : {}}
                src={option.icon}
              />
              <img
                src={tick}
                className={
                  avatar[currentTraitName] &&
                  avatar[currentTraitName].id === option.item.id  // todo (pending fix): this only considers the item id and not the subtraits id
                    ? styles["tickStyle"]
                    : styles["tickStyleInActive"]
                }
              />
              {active && loadPercentage > 0 && loadPercentage < 100 && (
                <div className={styles["loading-trait"]}>
                  {loadPercentage}
                </div>
              )}
            </div>)
          })}
        </div>
      </div>
    )
  )
}<|MERGE_RESOLUTION|>--- conflicted
+++ resolved
@@ -128,21 +128,12 @@
         loadedData.map((data)=>{
           newAvatar = {...newAvatar, ...itemAssign(data)}
         })
-<<<<<<< HEAD
-=======
-        
->>>>>>> 59ed4775
         const finalAvatar = {...avatar, ...newAvatar}
         setTimeout(() => {
           if (Object.keys(finalAvatar).length > 0) {
             cullHiddenMeshes(finalAvatar)
           }
         }, effectManager.transitionTime);
-<<<<<<< HEAD
-
-=======
-        
->>>>>>> 59ed4775
         setAvatar(finalAvatar)
       })
       setSelectedOptions([]);
