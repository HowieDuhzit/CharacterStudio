import React, { useContext, useEffect, useState } from "react"
import * as THREE from "three"
import { GLTFLoader } from "three/examples/jsm/loaders/GLTFLoader"
import { VRMLoaderPlugin } from "@pixiv/three-vrm"
import cancel from "../../public/ui/selector/cancel.png"
import { addModelData, disposeVRM } from "../library/utils"
import { computeBoundsTree, disposeBoundsTree, acceleratedRaycast, SAH } from 'three-mesh-bvh';
import {ViewContext} from "../context/ViewContext"
import tick from "../../public/ui/selector/tick.svg"
import { AudioContext } from "../context/AudioContext"
import { SceneContext } from "../context/SceneContext"
import { SoundContext } from "../context/SoundContext"
import {
  renameVRMBones,
  createFaceNormals,
  createBoneDirection,
} from "../library/utils"
import { LipSync } from '../library/lipsync'
import { getAsArray } from "../library/utils"
import { cullHiddenMeshes } from "../library/utils"

import styles from "./Selector.module.css"
import { TokenBox } from "./token-box/TokenBox"


THREE.BufferGeometry.prototype.computeBoundsTree = computeBoundsTree;
THREE.BufferGeometry.prototype.disposeBoundsTree = disposeBoundsTree;
THREE.Mesh.prototype.raycast = acceleratedRaycast;

export default function Selector({templateInfo, animationManager, blinkManager, isNewClass, effectManager, selectClass}) {
  const {
    avatar,
    setAvatar,
    currentTraitName,
    currentOptions,
    selectedOptions,
    setSelectedOptions,
    model,
    setTraitsNecks,
    setTraitsSpines,
    setTraitsLeftEye,
    setTraitsRightEye,
    setLipSync,
    mousePosition,
    removeOption,
    saveUserSelection,
<<<<<<< HEAD
    setIsChangingWholeAvatar,
=======
>>>>>>> bb745990
  } = useContext(SceneContext)
  const {
    playSound
  } = useContext(SoundContext)
  const { isMute } = useContext(AudioContext)
  const {isLoading, setIsLoading} = useContext(ViewContext)
  const {setIsPlayingEffect} = useContext(ViewContext)

  const [selectValue, setSelectValue] = useState("0")
  const [loadPercentage, setLoadPercentage] = useState(1)
  const [restrictions, setRestrictions] = useState(null)

  useEffect(() => {
    //setSelectedOptions (getMultipleRandomTraits(initialTraits))
    setRestrictions(getRestrictions());

  },[templateInfo])

  const getRestrictions = () => {

    const traitRestrictions = templateInfo.traitRestrictions
    const typeRestrictions = {};

    for (const prop in traitRestrictions){

      // create the counter restrcitions traits
      getAsArray(traitRestrictions[prop].restrictedTraits).map((traitName)=>{

        // check if the trait restrictions exists for the other trait, if not add it
        if (traitRestrictions[traitName] == null) traitRestrictions[traitName] = {}
        // make sure to have an array setup, if there is none, create a new empty one
        if (traitRestrictions[traitName].restrictedTraits == null) traitRestrictions[traitName].restrictedTraits = []

        // finally merge existing and new restrictions
        traitRestrictions[traitName].restrictedTraits = [...new Set([
          ...traitRestrictions[traitName].restrictedTraits ,
          ...[prop]])]  // make sure to add prop as restriction
      })

      // do the same for the types
      getAsArray(traitRestrictions[prop].restrictedTypes).map((typeName)=>{
        //notice were adding the new data to typeRestrictions and not trait
        if (typeRestrictions[typeName] == null) typeRestrictions[typeName] = {}
        //create the restricted trait in this type
        if (typeRestrictions[typeName].restrictedTraits == null) typeRestrictions[typeName].restrictedTraits = []

        typeRestrictions[typeName].restrictedTraits = [...new Set([
          ...typeRestrictions[typeName].restrictedTraits ,
          ...[prop]])]  // make sure to add prop as restriction
      })
    }

    // now merge defined type to type restrictions
    for (const prop in templateInfo.typeRestrictions){
      // check if it already exsits
      if (typeRestrictions[prop] == null) typeRestrictions[prop] = {}
      if (typeRestrictions[prop].restrictedTypes == null) typeRestrictions[prop].restrictedTypes = []
      typeRestrictions[prop].restrictedTypes = [...new Set([
        ...typeRestrictions[prop].restrictedTypes ,
        ...getAsArray(templateInfo.typeRestrictions[prop])])]  

      // now that we have setup the type restrictions, lets counter create for the other traits
      getAsArray(templateInfo.typeRestrictions[prop]).map((typeName)=>{
        // prop = boots
        // typeName = pants
        if (typeRestrictions[typeName] == null) typeRestrictions[typeName] = {}
        if (typeRestrictions[typeName].restrictedTypes == null) typeRestrictions[typeName].restrictedTypes =[]
        typeRestrictions[typeName].restrictedTypes = [...new Set([
          ...typeRestrictions[typeName].restrictedTypes ,
          ...[prop]])]  // make sure to add prop as restriction
      })
    }

    return {
      traitRestrictions,
      typeRestrictions
    }
  }

  const loadSelectedOptions = (opts) => {
    loadOptions(opts).then((loadedData)=>{
      let newAvatar = {};
      loadedData.map((data)=>{
        newAvatar = {...newAvatar, ...itemAssign(data)}
      })
      const finalAvatar = {...avatar, ...newAvatar}
      setTimeout(() => {
        if (Object.keys(finalAvatar).length > 0) {
          cullHiddenMeshes(finalAvatar)
        }
      }, effectManager.transitionTime);
      setAvatar(finalAvatar)
    })
  }

  // options are selected by random or start
  useEffect(() => {
    if (selectedOptions.length > 0){
<<<<<<< HEAD
      setIsChangingWholeAvatar(true);
=======
>>>>>>> bb745990
      if (selectedOptions.length > 1){
        effectManager.setTransitionEffect('fade_out_avatar');
        effectManager.playFadeOutEffect();
      }

      loadSelectedOptions(selectedOptions)
      setSelectedOptions([]);
    }

  },[selectedOptions])
  // user selects an option
  const selectTraitOption = (option) => {
    if (isLoading) return;

    if (option == null){
      option = {
        item:null,
        trait:templateInfo.traits.find((t) => t.name === currentTraitName)
      }
    }
<<<<<<< HEAD
    
=======

>>>>>>> bb745990
    if (option.avatarIndex != null){
      if(isNewClass(option.avatarIndex)){
        selectClass(option.avatarIndex)
      }
      return
    }

    effectManager.setTransitionEffect('switch_item');

    loadOptions(getAsArray(option)).then((loadedData)=>{
      let newAvatar = {};
      loadedData.map((data)=>{
        newAvatar = {...newAvatar, ...itemAssign(data)}
      })
      
      const finalAvatar = {...avatar, ...newAvatar}
      setTimeout(() => {
        if (Object.keys(finalAvatar).length > 0) {
          cullHiddenMeshes(finalAvatar)
        }
      }, effectManager.transitionTime);
      setAvatar(finalAvatar)
    })

    return;
  }

  
  // load options first
  const loadOptions = (options) => {
    // filter options by restrictions
    options = filterRestrictedOptions(options);

    //save selection to local storage
    saveUserSelection(templateInfo.name, options)

    // validate if there is at least a non null option
    let nullOptions = true;
    options.map((option)=>{
      if(option.item != null)
        nullOptions = false;
    })
    if (nullOptions === true){
      return new Promise((resolve) => {
        resolve(options)
      });
    }

    setIsLoading(true);
    setIsPlayingEffect(true);

    //create the manager for all the options
    const loadingManager = new THREE.LoadingManager()

    //create a gltf loader for the 3d models
    const gltfLoader = new GLTFLoader(loadingManager)
    gltfLoader.register((parser) => {
      return new VRMLoaderPlugin(parser)
    })

    // and a texture loaders for all the textures
    const textureLoader = new THREE.TextureLoader(loadingManager)
    loadingManager.onProgress = function(url, loaded, total){
      setLoadPercentage(Math.round(loaded/total * 100 ))
    }
    // return a promise, resolve = once everything is loaded
    return new Promise((resolve) => {

      // resultData will hold all the results in the array that was given this function
      const resultData = [];
      loadingManager.onLoad = function (){
        setLoadPercentage(0)
        resolve(resultData);
        setIsLoading(false)
      };
      loadingManager.onError = function (url){
        console.warn("error loading " + url)
      }
      loadingManager.onProgress = function(url, loaded, total){
        setLoadPercentage(Math.round(loaded/total * 100 ))
      }

      const baseDir = templateInfo.traitsDirectory// (maybe set in loading manager)

      // load necesary assets for the options
      options.map((option, index)=>{
        setSelectValue(option.key)
        if (option == null){
          resultData[index] = null;
          return;
        }
        // load model trait
        const loadedModels = [];
        getAsArray(option?.item?.directory).map((modelDir, i) => {
          gltfLoader.loadAsync (baseDir + modelDir).then((mod) => {
            loadedModels[i] = mod;
          })
        })
        
        // load texture trait
        const loadedTextures = []; 
        getAsArray(option?.textureTrait?.directory).map((textureDir, i)=>{
          textureLoader.load(baseDir + textureDir,(txt)=>{
            txt.flipY = false;
            loadedTextures[i] = (txt)
          })
        })

        // and just create colors
        const loadedColors = [];
        getAsArray(option?.colorTrait?.value).map((colorValue, i)=>{
          loadedColors[i] = new THREE.Color(colorValue);
        })
        resultData[index] = {
          item:option?.item,
          trait:option?.trait,
          models:loadedModels,          
          textures:loadedTextures, 
          colors:loadedColors      
        }
      })
    });
  }

  const filterRestrictedOptions = (options) =>{
    let removeTraits = [];
    for (let i =0; i < options.length;i++){
      const option = options[i];
      
     //if this option is not already in the remove traits list then:
     if (!removeTraits.includes(option.trait.name)){
        const typeRestrictions = restrictions?.typeRestrictions;
        // type restrictions = what `type` cannot go wit this trait or this type
        if (typeRestrictions){
          getAsArray(option.item?.type).map((t)=>{
            //combine to array
            removeTraits = [...new Set([
              ...removeTraits , // get previous remove traits
              ...findTraitsWithTypes(getAsArray(typeRestrictions[t]?.restrictedTypes)),  //get by restricted traits by types coincidence
              ...getAsArray(typeRestrictions[t]?.restrictedTraits)])]  // get by restricted trait setup

          })
        }

        // trait restrictions = what `trait` cannot go wit this trait or this type
        const traitRestrictions = restrictions?.traitRestrictions;
        if (traitRestrictions){
          removeTraits = [...new Set([
            ...removeTraits,
            ...findTraitsWithTypes(getAsArray(traitRestrictions[option.trait.name]?.restrictedTypes)),
            ...getAsArray(traitRestrictions[option.trait.name]?.restrictedTraits),

          ])]
        }
      }
    }

    // now update uptions
    removeTraits.forEach(trait => {
      let removed = false;
      
      for (let i =0; i < options.length;i++){
        // find an option with the trait name 
        if (options[i].trait?.name === trait){
          options[i] = {
            item:null,
            trait:templateInfo.traits.find((t) => t.name === trait)
          }
          removed = true;
          break;
        }
      }
      // if no option setup was found, add a null option to remove in case user had it added before
      if (!removed){
        options.push({
          item:null,
          trait:templateInfo.traits.find((t) => t.name === trait)
        })
      }
    });
   
    return options;
  }

  const findTraitsWithTypes = (types) => {
    const typeTraits = [];
    for (const prop in avatar){
      for (let i = 0; i < types.length; i++){
        const t = types[i]
       
        if (avatar[prop].traitInfo?.type?.includes(t)){
          typeTraits.push(prop);
          break;
        }
      }
    }
    return typeTraits;
  }

  // once loaded, assign
  const itemAssign = (itemData) => {
    const item = itemData.item;
    const traitData = itemData.trait;
    const models = itemData.models;
    const textures = itemData.textures;
    const colors = itemData.colors;
    // null section (when user selects to remove an option)
    if ( item == null) {
      // if avatar exists and trait exsits, remove it
      if (avatar){
        if ( avatar[traitData.name] && avatar[traitData.name].vrm ){
          setTimeout(() => {
            disposeVRM(avatar[traitData.name].vrm)
            setSelectValue("")
          }, effectManager.transitionTime)
          
        }
      }
      // always return an empty trait here when receiving null item
      return {
        [traitData.name]: {}
      }
    }

    // save an array of mesh targets
    const meshTargets = [];
    
   
    // add culling data to each model TODO,  if user defines target culling meshes set them before here
    // models are vrm in some cases!, beware
    let vrm = null
    
    models.map((m)=>{
      // basic vrm setup (only if model is vrm)
      vrm = m.userData.vrm;
      
      if (getAsArray(templateInfo.lipSyncTraits).indexOf(traitData.trait) !== -1)
        setLipSync(new LipSync(vrm));
      renameVRMBones(vrm)

      if (getAsArray(templateInfo.blinkerTraits).indexOf(traitData.trait) !== -1)
        blinkManager.addBlinker(vrm)

      // animation setup section
      // play animations on this vrm  TODO, letscreate a single animation manager per traitInfo, as model may change since it is now a trait option
      animationManager.startAnimation(vrm)

      // mesh target setup section
      if (item.meshTargets){
        getAsArray(item.meshTargets).map((target) => {
          const mesh = vrm.scene.getObjectByName ( target )
          if (mesh?.isMesh) meshTargets.push(mesh);
        })
      }
      
      const cullingIgnore = getAsArray(item.cullingIgnore)
      const cullingMeshes = [];

      vrm.scene.traverse((child) => {
        
        // mesh target setup secondary swection
        if (!item.meshTargets && child.isMesh) meshTargets.push(child);

        // basic setup
        child.frustumCulled = false
        if (child.isMesh) {
          effectManager.setCustomShader(child.material[0]);
          effectManager.setCustomShader(child.material[1]);
          // if a mesh is found in name to be ignored, dont add it to target cull meshes
          if (cullingIgnore.indexOf(child.name) === -1)
            cullingMeshes.push(child)

          if (child.geometry.boundsTree == null)
            child.geometry.computeBoundsTree({strategy:SAH});

          createFaceNormals(child.geometry)
          if (child.isSkinnedMesh) createBoneDirection(child)
        }
        if (child.isBone && child.name == 'neck') { 
          setTraitsNecks(current => [...current , child])
        }
        if (child.isBone && child.name == 'spine') { 
          setTraitsSpines(current => [...current , child])
        }
        if (child.isBone && child.name === 'leftEye') { 
          setTraitsLeftEye(current => [...current , child])
        }
        if (child.isBone && child.name === 'rightEye') { 
          setTraitsRightEye(current => [...current , child])
        }
      })

      // culling layers setup section
      addModelData(vrm, {
        cullingLayer: 
          item.cullingLayer != null ? item.cullingLayer: 
          traitData.cullingLayer != null ? traitData.cullingLayer: 
          templateInfo.defaultCullingLayer != null?templateInfo.defaultCullingLayer: -1,
        cullingDistance: 
          item.cullingDistance != null ? item.cullingDistance: 
          traitData.cullingDistance != null ? traitData.cullingDistance:
          templateInfo.defaultCullingDistance != null ? templateInfo.defaultCullingDistance: null,
        cullingMeshes
      })  
    })

    // once the setup is done, assign them
    meshTargets.map((mesh, index)=>{
      
      if (textures){
        const txt = textures[index] || textures[0]
        if (txt != null){
          //const mat = mesh.material.length ? mesh.material[0] : 
          mesh.material[0].map = txt
          mesh.material[0].shadeMultiplyTexture = txt
        }
      }
      if (colors){
        const col = colors[index] || colors[0]
        if (col != null){
          mesh.material[0].uniforms.litFactor.value = col
          mesh.material[0].uniforms.shadeColorFactor.value = new THREE.Color( col.r*0.8, col.g*0.8, col.b*0.8 )
        }
      }
    })

    // if there was a previous loaded model, remove it (maybe also remove loaded textures?)
    if (avatar){
      if (avatar[traitData.name] && avatar[traitData.name].vrm) {
        //if (avatar[traitData.name].vrm != vrm)  // make sure its not the same vrm as the current loaded
        setTimeout(() => {
          disposeVRM(avatar[traitData.name].vrm)
          // // play avatar fade in effect
          // !effectManager.getTransitionEffect('switch_item') && effectManager.playFadeInEffect();
        }, effectManager.transitionTime)

      }
    }
    
    if(vrm) {
      const m = vrm.scene;
      m.visible = false;
      // add the now model to the current scene
      model.add(m)
      animationManager.update(); // note: update animation to prevent some frames of T pose at start.
      setTimeout(() => {
        // update the joint rotation of the new trait
        const event = new Event('mousemove');
        event.x = mousePosition.x;
        event.y = mousePosition.y;
        window.dispatchEvent(event);

        m.visible = true;

        // play transition effect
        if (effectManager.getTransitionEffect('switch_item')) {
          effectManager.playSwitchItemEffect();
          !isMute && playSound('switchItem');
        }
        else {
          effectManager.playFadeInEffect();
        } 
      }, effectManager.transitionTime)
    }

    // and then add the new avatar data
    // to do, we are now able to load multiple vrm models per options, set the options to include vrm arrays
    return {
      [traitData.name]: {
        traitInfo: item,
        name: item.name,
        model: vrm && vrm.scene,
        vrm: vrm,
      }
    }
    //setAvatar({...avatar, ...newTrait})

    //console.log("AVATAR IS: ", avatar)

  }

  
  // if head <Skin templateInfo={templateInfo} avatar={avatar} />

  function TraitTitle(props) {
    return (
      props.title && (
        <div className={styles["traitTitleWrap"]}>
          <div className={styles["topLine"]} />
          <div className={styles["traitTitle"]}>{props.title}</div>
        </div>
      )
    )
  }

  function ClearTraitButton() {
    // clear the current trait
    return removeOption ? (
      <div
        key={"no-trait"}
        className={`${styles["selectorButton"]} ${styles["selector-button"]} ${
          !currentTraitName ? styles["active"] : ""
        }`}
        onClick={() => {
          if (effectManager.getTransitionEffect('normal')) {
            selectTraitOption(null) 
            effectManager.setTransitionEffect('normal');
          }
        }}
      >
        <TokenBox
          size={56}
          resolution={2048}
          numFrames={128}
          id="head"
          active={!currentTraitName ? true : false}
          icon={cancel}
          rarity={"none"}
        />
      </div>
    ) : (
      <></>
    )
  }
  return (
    !!currentTraitName && (
      <div className={styles["SelectorContainerPos"]}>
        <TraitTitle title={currentTraitName} />
        <div className={styles["bottomLine"]} />
        <div className={styles["scrollContainer"]}>
          <div className={styles["selector-container"]}>
            <ClearTraitButton />
            {currentOptions.map((option) => {
              const active = option.key === selectValue
              return (
                <div
                  key={option.key}
                  className={`${styles["selectorButton"]} ${
                    styles["selector-button"]
                  } ${active ? styles["active"] : ""}`}
                  onClick={() => {
                    if (effectManager.getTransitionEffect('normal')){
                      selectTraitOption(option)
                      setLoadPercentage(1)
                    }
                  }}
                >
                  <TokenBox
                    size={56}
                    resolution={2048}
                    numFrames={128}
                    icon={option.icon}
                    rarity={"none"}
                    active={active ? true : false}
                    style={
                      option.iconHSL
                        ? {
                            filter:
                              "brightness(" +
                              (option.iconHSL.l + 0.5) +
                              ") hue-rotate(" +
                              option.iconHSL.h * 360 +
                              "deg) saturate(" +
                              option.iconHSL.s * 100 +
                              "%)",
                          }
                        : {}
                    }
                  />
                  <img
                    src={tick}
                    className={
                      avatar[currentTraitName] &&
                      avatar[currentTraitName].id === option.item.id // todo (pending fix): this only considers the item id and not the subtraits id
                        ? styles["tickStyle"]
                        : styles["tickStyleInActive"]
                    }
                  />
                  {/*{active && loadPercentage > 0 && loadPercentage < 100 && (
                    // TODO: Fill up background from bottom as loadPercentage increases
                  )}*/}
                </div>
              )
            })}
          </div>
        </div>
      </div>
    )
  )
}<|MERGE_RESOLUTION|>--- conflicted
+++ resolved
@@ -44,10 +44,6 @@
     mousePosition,
     removeOption,
     saveUserSelection,
-<<<<<<< HEAD
-    setIsChangingWholeAvatar,
-=======
->>>>>>> bb745990
   } = useContext(SceneContext)
   const {
     playSound
@@ -146,10 +142,6 @@
   // options are selected by random or start
   useEffect(() => {
     if (selectedOptions.length > 0){
-<<<<<<< HEAD
-      setIsChangingWholeAvatar(true);
-=======
->>>>>>> bb745990
       if (selectedOptions.length > 1){
         effectManager.setTransitionEffect('fade_out_avatar');
         effectManager.playFadeOutEffect();
@@ -170,11 +162,6 @@
         trait:templateInfo.traits.find((t) => t.name === currentTraitName)
       }
     }
-<<<<<<< HEAD
-    
-=======
-
->>>>>>> bb745990
     if (option.avatarIndex != null){
       if(isNewClass(option.avatarIndex)){
         selectClass(option.avatarIndex)
