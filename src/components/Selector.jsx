--- conflicted
+++ resolved
@@ -36,12 +36,9 @@
     animationManager,
     setTraitsNecks,
     setTraitsSpines,
-<<<<<<< HEAD
     setTraitsLeftEye,
     setTraitsRightEye
-=======
     getAsArray
->>>>>>> f6ccad07
   } = useContext(SceneContext)
   const currentTemplateIndex = parseInt(currentTemplate.index)
   const templateInfo = template[currentTemplateIndex]
@@ -344,11 +341,6 @@
       // basic vrm setup (only if model is vrm)
       vrm = m.userData.vrm;
       renameVRMBones(vrm)
-<<<<<<< HEAD
-
-=======
-      
->>>>>>> f6ccad07
       // animation setup section
       // play animations on this vrm  TODO, letscreate a single animation manager per traitInfo, as model may change since it is now a trait option
       if (animationManager){
