import React, { useContext, useEffect, useState } from "react"
import * as THREE from "three"
import { GLTFLoader } from "three/examples/jsm/loaders/GLTFLoader"
import { VRMLoaderPlugin } from "@pixiv/three-vrm"
import useSound from "use-sound"
import cancel from "../../public/ui/selector/cancel.png"
import { addModelData, disposeVRM } from "../library/utils"
import {
  computeBoundsTree,
  disposeBoundsTree,
  acceleratedRaycast,
  SAH,
} from "three-mesh-bvh"
import { ViewContext } from "../context/ViewContext"
import sectionClick from "../../public/sound/section_click.wav"
import tick from "../../public/ui/selector/tick.svg"
import { AudioContext } from "../context/AudioContext"
import { SceneContext } from "../context/SceneContext"
import {
  renameVRMBones,
  createFaceNormals,
  createBoneDirection,
} from "../library/utils"
import { LipSync } from "../library/lipsync"
import { getAsArray } from "../library/utils"
import { cullHiddenMeshes } from "../library/utils"

import styles from "./Selector.module.css"
import { TokenBox } from "./token-box/TokenBox"

<<<<<<< HEAD
THREE.BufferGeometry.prototype.computeBoundsTree = computeBoundsTree
THREE.BufferGeometry.prototype.disposeBoundsTree = disposeBoundsTree
THREE.Mesh.prototype.raycast = acceleratedRaycast

export default function Selector() {
=======

THREE.BufferGeometry.prototype.computeBoundsTree = computeBoundsTree;
THREE.BufferGeometry.prototype.disposeBoundsTree = disposeBoundsTree;
THREE.Mesh.prototype.raycast = acceleratedRaycast;

export default function Selector({templateInfo, animationManager, blinkManager, effectManager, selectClass}) {
>>>>>>> e05aa32a
  const {
    templateInfo,
    animationManager,
    blinkManager,
    selectClass,
    avatar,
    setAvatar,
    currentTraitName,
    currentOptions,
    selectedOptions,
    setSelectedOptions,
    model,
    setTraitsNecks,
    setTraitsSpines,
    setTraitsLeftEye,
    setTraitsRightEye,
    setLipSync,
    mousePosition,
    removeOption,
    saveUserSelection
  } = useContext(SceneContext)
  const { isMute } = useContext(AudioContext)
  const { setLoading } = useContext(ViewContext)

  const [selectValue, setSelectValue] = useState("0")
  const [loadPercentage, setLoadPercentage] = useState(1)
  const [restrictions, setRestrictions] = useState(null)

  useEffect(() => {
    //setSelectedOptions (getMultipleRandomTraits(initialTraits))
    setRestrictions(getRestrictions());
  },[templateInfo])

  const getRestrictions = () => {
    const traitRestrictions = templateInfo.traitRestrictions
    const typeRestrictions = {}

    for (const prop in traitRestrictions) {
      // create the counter restrcitions traits
      getAsArray(traitRestrictions[prop].restrictedTraits).map((traitName) => {
        // check if the trait restrictions exists for the other trait, if not add it
        if (traitRestrictions[traitName] == null)
          traitRestrictions[traitName] = {}
        // make sure to have an array setup, if there is none, create a new empty one
        if (traitRestrictions[traitName].restrictedTraits == null)
          traitRestrictions[traitName].restrictedTraits = []

        // finally merge existing and new restrictions
        traitRestrictions[traitName].restrictedTraits = [
          ...new Set([
            ...traitRestrictions[traitName].restrictedTraits,
            ...[prop],
          ]),
        ] // make sure to add prop as restriction
      })

      // do the same for the types
      getAsArray(traitRestrictions[prop].restrictedTypes).map((typeName) => {
        //notice were adding the new data to typeRestrictions and not trait
        if (typeRestrictions[typeName] == null) typeRestrictions[typeName] = {}
        //create the restricted trait in this type
        if (typeRestrictions[typeName].restrictedTraits == null)
          typeRestrictions[typeName].restrictedTraits = []

        typeRestrictions[typeName].restrictedTraits = [
          ...new Set([
            ...typeRestrictions[typeName].restrictedTraits,
            ...[prop],
          ]),
        ] // make sure to add prop as restriction
      })
    }

    // now merge defined type to type restrictions
    for (const prop in templateInfo.typeRestrictions) {
      // check if it already exsits
      if (typeRestrictions[prop] == null) typeRestrictions[prop] = {}
      if (typeRestrictions[prop].restrictedTypes == null)
        typeRestrictions[prop].restrictedTypes = []
      typeRestrictions[prop].restrictedTypes = [
        ...new Set([
          ...typeRestrictions[prop].restrictedTypes,
          ...getAsArray(templateInfo.typeRestrictions[prop]),
        ]),
      ]

      // now that we have setup the type restrictions, lets counter create for the other traits
      getAsArray(templateInfo.typeRestrictions[prop]).map((typeName) => {
        // prop = boots
        // typeName = pants
        if (typeRestrictions[typeName] == null) typeRestrictions[typeName] = {}
        if (typeRestrictions[typeName].restrictedTypes == null)
          typeRestrictions[typeName].restrictedTypes = []
        typeRestrictions[typeName].restrictedTypes = [
          ...new Set([
            ...typeRestrictions[typeName].restrictedTypes,
            ...[prop],
          ]),
        ] // make sure to add prop as restriction
      })
    }

    return {
      traitRestrictions,
      typeRestrictions,
    }
  }

  // options are selected by random or start
  useEffect(() => {
    if (selectedOptions.length > 0){
      loadOptions(selectedOptions).then((loadedData)=>{
        let newAvatar = {};
        effectManager.setTransitionEffect('switch_avatar');
        loadedData.map((data)=>{
          newAvatar = {...newAvatar, ...itemAssign(data)}
        })
        const finalAvatar = {...avatar, ...newAvatar}
        setTimeout(() => {
          if (Object.keys(finalAvatar).length > 0) {
            cullHiddenMeshes(finalAvatar)
          }
        }, effectManager.transitionTime);
        setAvatar(finalAvatar)
<<<<<<< HEAD
        setLoadingTrait(false)

=======
>>>>>>> e05aa32a
      })
      setSelectedOptions([])
    }
  }, [selectedOptions])
  // user selects an option
  const selectTraitOption = (option) => {
<<<<<<< HEAD
    if (option == null) {
=======
    if (option == null){
>>>>>>> e05aa32a
      option = {
        item: null,
        trait: templateInfo.traits.find((t) => t.name === currentTraitName),
      }
    }
<<<<<<< HEAD
    if (option.avatarIndex != null) {
=======
    
    if (option.avatarIndex != null){
      effectManager.setTransitionEffect('fade_out_avatar');

      // play avatar fade out effect
      effectManager.playFadeOutEffect();

>>>>>>> e05aa32a
      selectClass(option.avatarIndex)
      return
    }

<<<<<<< HEAD
=======
    effectManager.setTransitionEffect('switch_item');

>>>>>>> e05aa32a
    console.log(option)
    loadOptions(getAsArray(option)).then((loadedData)=>{
      let newAvatar = {};
<<<<<<< HEAD
      effectManager.setTransitionEffect('switch_item');
=======
>>>>>>> e05aa32a
      loadedData.map((data)=>{
        newAvatar = {...newAvatar, ...itemAssign(data)}
      })
      
      const finalAvatar = {...avatar, ...newAvatar}
      setTimeout(() => {
        if (Object.keys(finalAvatar).length > 0) {
          cullHiddenMeshes(finalAvatar)
        }
      }, effectManager.transitionTime);
      setAvatar(finalAvatar)
<<<<<<< HEAD
      setLoadingTrait(false)

=======
>>>>>>> e05aa32a
    })

    return
  }

  // load options first
  const loadOptions = (options) => {
    // filter options by restrictions
    options = filterRestrictedOptions(options)

    //save selection to local storage
    saveUserSelection(templateInfo.name, options)

    // validate if there is at least a non null option
    let nullOptions = true
    options.map((option) => {
      if (option.item != null) nullOptions = false
    })
    if (nullOptions === true) {
      return new Promise((resolve) => {
        resolve(options)
      })
    }

    //create the manager for all the options
    const loadingManager = new THREE.LoadingManager()

    //create a gltf loader for the 3d models
    const gltfLoader = new GLTFLoader(loadingManager)
    gltfLoader.register((parser) => {
      return new VRMLoaderPlugin(parser)
    })

    // and a texture loaders for all the textures
    const textureLoader = new THREE.TextureLoader(loadingManager)
    loadingManager.onProgress = function (url, loaded, total) {
      setLoadPercentage(Math.round((loaded / total) * 100))
    }
    // return a promise, resolve = once everything is loaded
    return new Promise((resolve) => {
      // resultData will hold all the results in the array that was given this function
      const resultData = []
      loadingManager.onLoad = function () {
        setLoadPercentage(0)
        resolve(resultData)
        setTimeout(() => {
          setLoading(false)
        }, 1000)
      }
      loadingManager.onError = function (url) {
        console.warn("error loading " + url)
      }
      loadingManager.onProgress = function (url, loaded, total) {
        setLoadPercentage(Math.round((loaded / total) * 100))
      }

      const baseDir = templateInfo.traitsDirectory // (maybe set in loading manager)

      // load necesary assets for the options
      options.map((option, index) => {
        setSelectValue(option.key)
        if (option == null) {
          resultData[index] = null
          return
        }
        // load model trait
        const loadedModels = []
        getAsArray(option?.item?.directory).map((modelDir, i) => {
          gltfLoader.loadAsync(baseDir + modelDir).then((mod) => {
            loadedModels[i] = mod
          })
        })

        // load texture trait
        const loadedTextures = []
        getAsArray(option?.textureTrait?.directory).map((textureDir, i) => {
          textureLoader.load(baseDir + textureDir, (txt) => {
            txt.flipY = false
            loadedTextures[i] = txt
          })
        })

        // and just create colors
        const loadedColors = []
        getAsArray(option?.colorTrait?.value).map((colorValue, i) => {
          loadedColors[i] = new THREE.Color(colorValue)
        })
        resultData[index] = {
          item: option?.item,
          trait: option?.trait,
          models: loadedModels,
          textures: loadedTextures,
          colors: loadedColors,
        }
      })
    })
  }

  const filterRestrictedOptions = (options) => {
    let removeTraits = []
    for (let i = 0; i < options.length; i++) {
      const option = options[i]

      //if this option is not already in the remove traits list then:
      if (!removeTraits.includes(option.trait.name)) {
        const typeRestrictions = restrictions?.typeRestrictions
        // type restrictions = what `type` cannot go wit this trait or this type
        if (typeRestrictions) {
          getAsArray(option.item?.type).map((t) => {
            //combine to array
            removeTraits = [
              ...new Set([
                ...removeTraits, // get previous remove traits
                ...findTraitsWithTypes(
                  getAsArray(typeRestrictions[t]?.restrictedTypes),
                ), //get by restricted traits by types coincidence
                ...getAsArray(typeRestrictions[t]?.restrictedTraits),
              ]),
            ] // get by restricted trait setup
          })
        }

        // trait restrictions = what `trait` cannot go wit this trait or this type
        const traitRestrictions = restrictions?.traitRestrictions
        if (traitRestrictions) {
          removeTraits = [
            ...new Set([
              ...removeTraits,
              ...findTraitsWithTypes(
                getAsArray(
                  traitRestrictions[option.trait.name]?.restrictedTypes,
                ),
              ),
              ...getAsArray(
                traitRestrictions[option.trait.name]?.restrictedTraits,
              ),
            ]),
          ]
        }
      }
    }

    // now update uptions
    removeTraits.forEach((trait) => {
      let removed = false

      for (let i = 0; i < options.length; i++) {
        // find an option with the trait name
        if (options[i].trait?.name === trait) {
          options[i] = {
            item: null,
            trait: templateInfo.traits.find((t) => t.name === trait),
          }
          removed = true
          break
        }
      }
      // if no option setup was found, add a null option to remove in case user had it added before
      if (!removed) {
        options.push({
          item: null,
          trait: templateInfo.traits.find((t) => t.name === trait),
        })
      }
    })

    return options
  }

  const findTraitsWithTypes = (types) => {
    const typeTraits = []
    for (const prop in avatar) {
      for (let i = 0; i < types.length; i++) {
        const t = types[i]

        if (avatar[prop].traitInfo?.type?.includes(t)) {
          typeTraits.push(prop)
          break
        }
      }
    }
    return typeTraits
  }

  // once loaded, assign
  const itemAssign = (itemData) => {
<<<<<<< HEAD
    const item = itemData.item
    const traitData = itemData.trait
    const models = itemData.models
    const textures = itemData.textures
    const colors = itemData.colors
=======
    const item = itemData.item;
    const traitData = itemData.trait;
    const models = itemData.models;
    const textures = itemData.textures;
    const colors = itemData.colors;
>>>>>>> e05aa32a
    // null section (when user selects to remove an option)
    if (item == null) {
      // if avatar exists and trait exsits, remove it
      if (avatar){
        if ( avatar[traitData.name] && avatar[traitData.name].vrm ){
          setTimeout(() => {
            disposeVRM(avatar[traitData.name].vrm)
            setSelectValue("")
          }, effectManager.transitionTime)
          
        }
      }
      // always return an empty trait here when receiving null item
      return {
        [traitData.name]: {},
      }
    }

    // save an array of mesh targets
    const meshTargets = []

    // add culling data to each model TODO,  if user defines target culling meshes set them before here
    // models are vrm in some cases!, beware
    let vrm = null

    models.map((m) => {
      // basic vrm setup (only if model is vrm)
      vrm = m.userData.vrm

      if (
        getAsArray(templateInfo.lipSyncTraits).indexOf(traitData.trait) !== -1
      )
        setLipSync(new LipSync(vrm))
      renameVRMBones(vrm)

      if (
        getAsArray(templateInfo.blinkerTraits).indexOf(traitData.trait) !== -1
      )
        blinkManager.addBlinker(vrm)

      // animation setup section
      // play animations on this vrm  TODO, letscreate a single animation manager per traitInfo, as model may change since it is now a trait option
      animationManager.startAnimation(vrm)

      // mesh target setup section
      if (item.meshTargets) {
        getAsArray(item.meshTargets).map((target) => {
          const mesh = vrm.scene.getObjectByName(target)
          if (mesh?.isMesh) meshTargets.push(mesh)
        })
      }

      const cullingIgnore = getAsArray(item.cullingIgnore)
      const cullingMeshes = []

      vrm.scene.traverse((child) => {
        // mesh target setup secondary swection
        if (!item.meshTargets && child.isMesh) meshTargets.push(child)

        // basic setup
        child.frustumCulled = false
        if (child.isMesh) {
          effectManager.setCustomShader(child.material[0]);
          effectManager.setCustomShader(child.material[1]);
          // if a mesh is found in name to be ignored, dont add it to target cull meshes
          if (cullingIgnore.indexOf(child.name) === -1)
            cullingMeshes.push(child)

          if (child.geometry.boundsTree == null)
            child.geometry.computeBoundsTree({ strategy: SAH })

          createFaceNormals(child.geometry)
          if (child.isSkinnedMesh) createBoneDirection(child)
        }
        if (child.isBone && child.name == "neck") {
          setTraitsNecks((current) => [...current, child])
        }
        if (child.isBone && child.name == "spine") {
          setTraitsSpines((current) => [...current, child])
        }
        if (child.isBone && child.name === "leftEye") {
          setTraitsLeftEye((current) => [...current, child])
        }
        if (child.isBone && child.name === "rightEye") {
          setTraitsRightEye((current) => [...current, child])
        }
      })

      // culling layers setup section
      addModelData(vrm, {
        cullingLayer:
          item.cullingLayer != null
            ? item.cullingLayer
            : traitData.cullingLayer != null
            ? traitData.cullingLayer
            : templateInfo.defaultCullingLayer != null
            ? templateInfo.defaultCullingLayer
            : -1,
        cullingDistance:
          item.cullingDistance != null
            ? item.cullingDistance
            : traitData.cullingDistance != null
            ? traitData.cullingDistance
            : templateInfo.defaultCullingDistance != null
            ? templateInfo.defaultCullingDistance
            : null,
        cullingMeshes,
      })
    })

    // once the setup is done, assign them
    meshTargets.map((mesh, index)=>{
      
      if (textures){
        const txt = textures[index] || textures[0]
        if (txt != null){
          //const mat = mesh.material.length ? mesh.material[0] : 
          mesh.material[0].map = txt
          mesh.material[0].shadeMultiplyTexture = txt
        }
      }
      if (colors) {
        const col = colors[index] || colors[0]
        if (col != null) {
          mesh.material[0].uniforms.litFactor.value = col
          mesh.material[0].uniforms.shadeColorFactor.value = new THREE.Color(
            col.r * 0.8,
            col.g * 0.8,
            col.b * 0.8,
          )
        }
      }
    })

<<<<<<< HEAD
    // play switching avatar transition effect
    effectManager.transitionEffectType === 'switch_avatar' && effectManager.playTransitionEffect();

=======
>>>>>>> e05aa32a
    // if there was a previous loaded model, remove it (maybe also remove loaded textures?)
    if (avatar) {
      if (avatar[traitData.name] && avatar[traitData.name].vrm) {
        //if (avatar[traitData.name].vrm != vrm)  // make sure its not the same vrm as the current loaded
        setTimeout(() => {
          disposeVRM(avatar[traitData.name].vrm)
<<<<<<< HEAD
        }, effectManager.transitionTime)
=======
          // // play avatar fade in effect
          // !effectManager.getTransitionEffect('switch_item') && effectManager.playFadeInEffect();
        }, effectManager.transitionTime)

>>>>>>> e05aa32a
      }
    }

    if (vrm) {
      const m = vrm.scene
      m.visible = false
      // add the now model to the current scene
      model.add(m)
      setTimeout(() => {
<<<<<<< HEAD
        // play switching item transition effect
        effectManager.transitionEffectType === 'switch_item' && effectManager.playTransitionEffect();
    
=======
>>>>>>> e05aa32a
        // update the joint rotation of the new trait
        const event = new Event('mousemove');
        event.x = mousePosition.x;
        event.y = mousePosition.y;
        window.dispatchEvent(event);

        m.visible = true;
<<<<<<< HEAD
=======

        // play transition effect
        if (effectManager.getTransitionEffect('switch_item')) {
          effectManager.playSwitchItemEffect();
        }
        else {
          effectManager.playFadeInEffect();
        } 
>>>>>>> e05aa32a
      }, effectManager.transitionTime)
    }

    // and then add the new avatar data
    // to do, we are now able to load multiple vrm models per options, set the options to include vrm arrays
    return {
      [traitData.name]: {
        traitInfo: item,
        name: item.name,
        model: vrm && vrm.scene,
        vrm: vrm,
      },
    }
    //setAvatar({...avatar, ...newTrait})

    //console.log("AVATAR IS: ", avatar)
  }

  const [play] = useSound(sectionClick, { volume: 1.0 })

  // if head <Skin templateInfo={templateInfo} avatar={avatar} />

  function TraitTitle(props) {
    return (
      props.title && (
        <div className={styles["traitTitleWrap"]}>
          <div className={styles["topLine"]} />
          <div className={styles["traitTitle"]}>{props.title}</div>
        </div>
      )
    )
  }

  function ClearTraitButton() {
    // clear the current trait
    return removeOption ? (
      <div
        key={"no-trait"}
        className={`${styles["selectorButton"]} ${styles["selector-button"]} ${
          !currentTraitName ? styles["active"] : ""
        }`}
        onClick={() => {
          if (effectManager.getTransitionEffect('normal')) {
            selectTraitOption(null) 
            effectManager.setTransitionEffect('normal');
            !isMute && play()
          }
        }}
      >
        <TokenBox
          size={56}
          resolution={2048}
          numFrames={128}
          id="head"
          active={!currentTraitName ? true : false}
          icon={cancel}
          rarity={"none"}
        />
      </div>
    ) : (
      <></>
    )
  }
  return (
    !!currentTraitName && (
      <div className={styles["SelectorContainerPos"]}>
<<<<<<< HEAD
        <TraitTitle title={currentTraitName} />
        <div className={styles["bottomLine"]} />
        <div className={styles["scrollContainer"]}>
          <div className={styles["selector-container"]}>
            <ClearTraitButton />
            {currentOptions.map((option) => {
              const active = option.key === selectValue
              return (
                <div
                  key={option.key}
                  className={`${styles["selectorButton"]} ${
                    styles["selector-button"]
                  } ${active ? styles["active"] : ""}`}
                  onClick={() => {
                    !isMute && play()
                    selectTraitOption(option)
                    setLoadPercentage(1)
                  }}
                >
                  <TokenBox
                    size={56}
                    resolution={2048}
                    numFrames={128}
                    icon={option.icon}
                    rarity={"none"}
                    active={active ? true : false}
                    style={
                      option.iconHSL
                        ? {
                            filter:
                              "brightness(" +
                              (option.iconHSL.l + 0.5) +
                              ") hue-rotate(" +
                              option.iconHSL.h * 360 +
                              "deg) saturate(" +
                              option.iconHSL.s * 100 +
                              "%)",
                          }
                        : {}
                    }
                  />
                  <img
                    src={tick}
                    className={
                      avatar[currentTraitName] &&
                      avatar[currentTraitName].id === option.item.id // todo (pending fix): this only considers the item id and not the subtraits id
                        ? styles["tickStyle"]
                        : styles["tickStyleInActive"]
                    }
                  />
                  {active && loadPercentage > 0 && loadPercentage < 100 && (
                    <div className={styles["loading-trait"]}>
                      {loadPercentage}
                    </div>
                  )}
=======
        <div className={styles["selector-container"]}>
          <ClearTraitButton />

          {currentOptions.map((option) =>{
            const active = option.key === selectValue
            return(
            <div
              key={option.key}
              className={`${styles["selectorButton"]} ${
                styles["selector-button"]
              } ${ active ? styles["active"] : ""}`}
              onClick={() => {
               
                !isMute && play()
                if (effectManager.getTransitionEffect('normal')){
                  selectTraitOption(option)
                  setLoadPercentage(1)
                }
              }}
            >
              <img
                className={styles["trait-icon"]}
                style={option.iconHSL ? {filter: "brightness("+((option.iconHSL.l)+0.5)+") hue-rotate("+(option.iconHSL.h * 360)+"deg) saturate("+(option.iconHSL.s * 100)+"%)"} : {}}
                src={option.icon}
              />
              <img
                src={tick}
                className={
                  avatar[currentTraitName] &&
                  avatar[currentTraitName].id === option.item.id  // todo (pending fix): this only considers the item id and not the subtraits id
                    ? styles["tickStyle"]
                    : styles["tickStyleInActive"]
                }
              />
              {active && loadPercentage > 0 && loadPercentage < 100 && (
                <div className={styles["loading-trait"]}>
                  {loadPercentage}
>>>>>>> e05aa32a
                </div>
              )
            })}
          </div>
        </div>
      </div>
    )
  )
}<|MERGE_RESOLUTION|>--- conflicted
+++ resolved
@@ -28,20 +28,12 @@
 import styles from "./Selector.module.css"
 import { TokenBox } from "./token-box/TokenBox"
 
-<<<<<<< HEAD
-THREE.BufferGeometry.prototype.computeBoundsTree = computeBoundsTree
-THREE.BufferGeometry.prototype.disposeBoundsTree = disposeBoundsTree
-THREE.Mesh.prototype.raycast = acceleratedRaycast
-
-export default function Selector() {
-=======
 
 THREE.BufferGeometry.prototype.computeBoundsTree = computeBoundsTree;
 THREE.BufferGeometry.prototype.disposeBoundsTree = disposeBoundsTree;
 THREE.Mesh.prototype.raycast = acceleratedRaycast;
 
 export default function Selector({templateInfo, animationManager, blinkManager, effectManager, selectClass}) {
->>>>>>> e05aa32a
   const {
     templateInfo,
     animationManager,
@@ -166,30 +158,22 @@
           }
         }, effectManager.transitionTime);
         setAvatar(finalAvatar)
-<<<<<<< HEAD
-        setLoadingTrait(false)
-
-=======
->>>>>>> e05aa32a
+      })
+      setSelectedOptions([]);
+    }
+
       })
       setSelectedOptions([])
     }
   }, [selectedOptions])
   // user selects an option
   const selectTraitOption = (option) => {
-<<<<<<< HEAD
-    if (option == null) {
-=======
     if (option == null){
->>>>>>> e05aa32a
       option = {
         item: null,
         trait: templateInfo.traits.find((t) => t.name === currentTraitName),
       }
     }
-<<<<<<< HEAD
-    if (option.avatarIndex != null) {
-=======
     
     if (option.avatarIndex != null){
       effectManager.setTransitionEffect('fade_out_avatar');
@@ -197,23 +181,15 @@
       // play avatar fade out effect
       effectManager.playFadeOutEffect();
 
->>>>>>> e05aa32a
       selectClass(option.avatarIndex)
       return
     }
 
-<<<<<<< HEAD
-=======
     effectManager.setTransitionEffect('switch_item');
 
->>>>>>> e05aa32a
     console.log(option)
     loadOptions(getAsArray(option)).then((loadedData)=>{
       let newAvatar = {};
-<<<<<<< HEAD
-      effectManager.setTransitionEffect('switch_item');
-=======
->>>>>>> e05aa32a
       loadedData.map((data)=>{
         newAvatar = {...newAvatar, ...itemAssign(data)}
       })
@@ -225,11 +201,6 @@
         }
       }, effectManager.transitionTime);
       setAvatar(finalAvatar)
-<<<<<<< HEAD
-      setLoadingTrait(false)
-
-=======
->>>>>>> e05aa32a
     })
 
     return
@@ -416,19 +387,11 @@
 
   // once loaded, assign
   const itemAssign = (itemData) => {
-<<<<<<< HEAD
-    const item = itemData.item
-    const traitData = itemData.trait
-    const models = itemData.models
-    const textures = itemData.textures
-    const colors = itemData.colors
-=======
     const item = itemData.item;
     const traitData = itemData.trait;
     const models = itemData.models;
     const textures = itemData.textures;
     const colors = itemData.colors;
->>>>>>> e05aa32a
     // null section (when user selects to remove an option)
     if (item == null) {
       // if avatar exists and trait exsits, remove it
@@ -563,26 +526,16 @@
       }
     })
 
-<<<<<<< HEAD
-    // play switching avatar transition effect
-    effectManager.transitionEffectType === 'switch_avatar' && effectManager.playTransitionEffect();
-
-=======
->>>>>>> e05aa32a
     // if there was a previous loaded model, remove it (maybe also remove loaded textures?)
     if (avatar) {
       if (avatar[traitData.name] && avatar[traitData.name].vrm) {
         //if (avatar[traitData.name].vrm != vrm)  // make sure its not the same vrm as the current loaded
         setTimeout(() => {
           disposeVRM(avatar[traitData.name].vrm)
-<<<<<<< HEAD
-        }, effectManager.transitionTime)
-=======
           // // play avatar fade in effect
           // !effectManager.getTransitionEffect('switch_item') && effectManager.playFadeInEffect();
         }, effectManager.transitionTime)
 
->>>>>>> e05aa32a
       }
     }
 
@@ -592,12 +545,6 @@
       // add the now model to the current scene
       model.add(m)
       setTimeout(() => {
-<<<<<<< HEAD
-        // play switching item transition effect
-        effectManager.transitionEffectType === 'switch_item' && effectManager.playTransitionEffect();
-    
-=======
->>>>>>> e05aa32a
         // update the joint rotation of the new trait
         const event = new Event('mousemove');
         event.x = mousePosition.x;
@@ -605,8 +552,6 @@
         window.dispatchEvent(event);
 
         m.visible = true;
-<<<<<<< HEAD
-=======
 
         // play transition effect
         if (effectManager.getTransitionEffect('switch_item')) {
@@ -615,7 +560,6 @@
         else {
           effectManager.playFadeInEffect();
         } 
->>>>>>> e05aa32a
       }, effectManager.transitionTime)
     }
 
@@ -682,7 +626,6 @@
   return (
     !!currentTraitName && (
       <div className={styles["SelectorContainerPos"]}>
-<<<<<<< HEAD
         <TraitTitle title={currentTraitName} />
         <div className={styles["bottomLine"]} />
         <div className={styles["scrollContainer"]}>
@@ -738,45 +681,6 @@
                       {loadPercentage}
                     </div>
                   )}
-=======
-        <div className={styles["selector-container"]}>
-          <ClearTraitButton />
-
-          {currentOptions.map((option) =>{
-            const active = option.key === selectValue
-            return(
-            <div
-              key={option.key}
-              className={`${styles["selectorButton"]} ${
-                styles["selector-button"]
-              } ${ active ? styles["active"] : ""}`}
-              onClick={() => {
-               
-                !isMute && play()
-                if (effectManager.getTransitionEffect('normal')){
-                  selectTraitOption(option)
-                  setLoadPercentage(1)
-                }
-              }}
-            >
-              <img
-                className={styles["trait-icon"]}
-                style={option.iconHSL ? {filter: "brightness("+((option.iconHSL.l)+0.5)+") hue-rotate("+(option.iconHSL.h * 360)+"deg) saturate("+(option.iconHSL.s * 100)+"%)"} : {}}
-                src={option.icon}
-              />
-              <img
-                src={tick}
-                className={
-                  avatar[currentTraitName] &&
-                  avatar[currentTraitName].id === option.item.id  // todo (pending fix): this only considers the item id and not the subtraits id
-                    ? styles["tickStyle"]
-                    : styles["tickStyleInActive"]
-                }
-              />
-              {active && loadPercentage > 0 && loadPercentage < 100 && (
-                <div className={styles["loading-trait"]}>
-                  {loadPercentage}
->>>>>>> e05aa32a
                 </div>
               )
             })}
