import React, { useContext, useEffect, useState } from "react"
import * as THREE from "three"
import { GLTFLoader } from "three/examples/jsm/loaders/GLTFLoader"
import { VRMLoaderPlugin } from "@pixiv/three-vrm"
import cancel from "../../public/ui/selector/cancel.png"
import { addModelData, disposeVRM } from "../library/utils"
import { computeBoundsTree, disposeBoundsTree, acceleratedRaycast, SAH } from 'three-mesh-bvh';
import {ViewContext} from "../context/ViewContext"
import tick from "../../public/ui/selector/tick.svg"
import { AudioContext } from "../context/AudioContext"
import { SceneContext } from "../context/SceneContext"
import { SoundContext } from "../context/SoundContext"
import {
  renameVRMBones,
  createFaceNormals,
  createBoneDirection,
} from "../library/utils"
import { LipSync } from '../library/lipsync'
import { getAsArray } from "../library/utils"
import { cullHiddenMeshes } from "../library/utils"

import styles from "./Selector.module.css"
import { TokenBox } from "./token-box/TokenBox"


THREE.BufferGeometry.prototype.computeBoundsTree = computeBoundsTree;
THREE.BufferGeometry.prototype.disposeBoundsTree = disposeBoundsTree;
THREE.Mesh.prototype.raycast = acceleratedRaycast;

export default function Selector({templateInfo, animationManager, blinkManager, isNewClass, effectManager, selectClass}) {
  const {
    avatar,
    setAvatar,
    currentTraitName,
    currentOptions,
    selectedOptions,
    setSelectedOptions,
    model,
    setTraitsNecks,
    setTraitsSpines,
    setTraitsLeftEye,
    setTraitsRightEye,
    setLipSync,
    mousePosition,
    removeOption,
    saveUserSelection,
  } = useContext(SceneContext)
  const {
    playSound
  } = useContext(SoundContext)
  const { isMute } = useContext(AudioContext)
  const {isLoading, setIsLoading} = useContext(ViewContext)
  const {setIsPlayingEffect} = useContext(ViewContext)

  const [selectValue, setSelectValue] = useState("0")
  const [loadPercentage, setLoadPercentage] = useState(1)
  const [restrictions, setRestrictions] = useState(null)

  useEffect(() => {
    //setSelectedOptions (getMultipleRandomTraits(initialTraits))
    setRestrictions(getRestrictions());

  },[templateInfo])

  const getRestrictions = () => {

    const traitRestrictions = templateInfo.traitRestrictions
    const typeRestrictions = {};

    for (const prop in traitRestrictions){

      // create the counter restrcitions traits
      getAsArray(traitRestrictions[prop].restrictedTraits).map((traitName)=>{

        // check if the trait restrictions exists for the other trait, if not add it
        if (traitRestrictions[traitName] == null) traitRestrictions[traitName] = {}
        // make sure to have an array setup, if there is none, create a new empty one
        if (traitRestrictions[traitName].restrictedTraits == null) traitRestrictions[traitName].restrictedTraits = []

        // finally merge existing and new restrictions
        traitRestrictions[traitName].restrictedTraits = [...new Set([
          ...traitRestrictions[traitName].restrictedTraits ,
          ...[prop]])]  // make sure to add prop as restriction
      })

      // do the same for the types
      getAsArray(traitRestrictions[prop].restrictedTypes).map((typeName)=>{
        //notice were adding the new data to typeRestrictions and not trait
        if (typeRestrictions[typeName] == null) typeRestrictions[typeName] = {}
        //create the restricted trait in this type
        if (typeRestrictions[typeName].restrictedTraits == null) typeRestrictions[typeName].restrictedTraits = []

        typeRestrictions[typeName].restrictedTraits = [...new Set([
          ...typeRestrictions[typeName].restrictedTraits ,
          ...[prop]])]  // make sure to add prop as restriction
      })
    }

    // now merge defined type to type restrictions
    for (const prop in templateInfo.typeRestrictions){
      // check if it already exsits
      if (typeRestrictions[prop] == null) typeRestrictions[prop] = {}
      if (typeRestrictions[prop].restrictedTypes == null) typeRestrictions[prop].restrictedTypes = []
      typeRestrictions[prop].restrictedTypes = [...new Set([
        ...typeRestrictions[prop].restrictedTypes ,
        ...getAsArray(templateInfo.typeRestrictions[prop])])]  

      // now that we have setup the type restrictions, lets counter create for the other traits
      getAsArray(templateInfo.typeRestrictions[prop]).map((typeName)=>{
        // prop = boots
        // typeName = pants
        if (typeRestrictions[typeName] == null) typeRestrictions[typeName] = {}
        if (typeRestrictions[typeName].restrictedTypes == null) typeRestrictions[typeName].restrictedTypes =[]
        typeRestrictions[typeName].restrictedTypes = [...new Set([
          ...typeRestrictions[typeName].restrictedTypes ,
          ...[prop]])]  // make sure to add prop as restriction
      })
    }

    return {
      traitRestrictions,
      typeRestrictions
    }
  }

  const loadSelectedOptions = (opts) => {
    loadOptions(opts).then((loadedData)=>{
      let newAvatar = {};
      loadedData.map((data)=>{
        newAvatar = {...newAvatar, ...itemAssign(data)}
      })
      const finalAvatar = {...avatar, ...newAvatar}
      setTimeout(() => {
        if (Object.keys(finalAvatar).length > 0) {
          cullHiddenMeshes(finalAvatar)
        }
      }, effectManager.transitionTime);
      setAvatar(finalAvatar)
    })
  }

  // options are selected by random or start
  useEffect(() => {
    if (selectedOptions.length > 0){
      if (selectedOptions.length > 1){
        effectManager.setTransitionEffect('fade_out_avatar');
        effectManager.playFadeOutEffect();
      }

      loadSelectedOptions(selectedOptions)
      setSelectedOptions([]);
    }

  },[selectedOptions])
  // user selects an option
  const selectTraitOption = (option) => {
    const addOption  = option != null
    if (isLoading) return;

    if (option == null){
      option = {
        item:null,
        trait:templateInfo.traits.find((t) => t.name === currentTraitName)
      }
    }
    if (option.avatarIndex != null){
      if(isNewClass(option.avatarIndex)){
        selectClass(option.avatarIndex)
      }
      return
    }

    effectManager.setTransitionEffect('switch_item');

<<<<<<< HEAD
    option.selected = true

    loadOptions(getAsArray(option)).then((loadedData)=>{
=======
    loadOptions(getAsArray(option),addOption).then((loadedData)=>{
>>>>>>> f0e9173c
      let newAvatar = {};
      loadedData.map((data)=>{
        newAvatar = {...newAvatar, ...itemAssign(data)}
      })
      
      const finalAvatar = {...avatar, ...newAvatar}
      setTimeout(() => {
        if (Object.keys(finalAvatar).length > 0) {
          cullHiddenMeshes(finalAvatar)
        }
      }, effectManager.transitionTime);
      setAvatar(finalAvatar)
    })

    return;
  }

  
  // load options first
  const loadOptions = (options, filterRestrictions = true) => {
    // filter options by restrictions

    if (filterRestrictions)
      options = filterRestrictedOptions(options);

    //save selection to local storage
    saveUserSelection(templateInfo.name, options)

    // validate if there is at least a non null option
    let nullOptions = true;
    options.map((option)=>{
      if(option.item != null)
        nullOptions = false;
    })
    if (nullOptions === true){
      return new Promise((resolve) => {
        resolve(options)
      });
    }

    setIsLoading(true);
    setIsPlayingEffect(true);

    //create the manager for all the options
    const loadingManager = new THREE.LoadingManager()

    //create a gltf loader for the 3d models
    const gltfLoader = new GLTFLoader(loadingManager)
    gltfLoader.register((parser) => {
      return new VRMLoaderPlugin(parser)
    })

    // and a texture loaders for all the textures
    const textureLoader = new THREE.TextureLoader(loadingManager)
    loadingManager.onProgress = function(url, loaded, total){
      setLoadPercentage(Math.round(loaded/total * 100 ))
    }
    // return a promise, resolve = once everything is loaded
    return new Promise((resolve) => {

      // resultData will hold all the results in the array that was given this function
      const resultData = [];
      loadingManager.onLoad = function (){
        setLoadPercentage(0)
        resolve(resultData);
        setIsLoading(false)
      };
      loadingManager.onError = function (url){
        console.warn("error loading " + url)
      }
      loadingManager.onProgress = function(url, loaded, total){
        setLoadPercentage(Math.round(loaded/total * 100 ))
      }

      const baseDir = templateInfo.traitsDirectory// (maybe set in loading manager)

      // load necesary assets for the options
      options.map((option, index)=>{
        if (option.selected){
          setSelectValue(option.key)
        }
        if (option == null){
          resultData[index] = null;
          return;
        }
        // load model trait
        const loadedModels = [];
        getAsArray(option?.item?.directory).map((modelDir, i) => {
          gltfLoader.loadAsync (baseDir + modelDir).then((mod) => {
            loadedModels[i] = mod;
          })
        })
        
        // load texture trait
        const loadedTextures = []; 
        getAsArray(option?.textureTrait?.directory).map((textureDir, i)=>{
          textureLoader.load(baseDir + textureDir,(txt)=>{
            txt.flipY = false;
            loadedTextures[i] = (txt)
          })
        })

        // and just create colors
        const loadedColors = [];
        getAsArray(option?.colorTrait?.value).map((colorValue, i)=>{
          loadedColors[i] = new THREE.Color(colorValue);
        })
        resultData[index] = {
          item:option?.item,
          trait:option?.trait,
          models:loadedModels,          
          textures:loadedTextures, 
          colors:loadedColors      
        }
      })
    });
  }

  const filterRestrictedOptions = (options) =>{
    let removeTraits = [];
    for (let i =0; i < options.length;i++){
      const option = options[i];
      
     //if this option is not already in the remove traits list then:
     if (!removeTraits.includes(option.trait.name)){
        const typeRestrictions = restrictions?.typeRestrictions;
        // type restrictions = what `type` cannot go wit this trait or this type
        if (typeRestrictions){
          getAsArray(option.item?.type).map((t)=>{
            //combine to array
            removeTraits = [...new Set([
              ...removeTraits , // get previous remove traits
              ...findTraitsWithTypes(getAsArray(typeRestrictions[t]?.restrictedTypes)),  //get by restricted traits by types coincidence
              ...getAsArray(typeRestrictions[t]?.restrictedTraits)])]  // get by restricted trait setup

          })
        }

        // trait restrictions = what `trait` cannot go wit this trait or this type
        const traitRestrictions = restrictions?.traitRestrictions;
        if (traitRestrictions){
          removeTraits = [...new Set([
            ...removeTraits,
            ...findTraitsWithTypes(getAsArray(traitRestrictions[option.trait.name]?.restrictedTypes)),
            ...getAsArray(traitRestrictions[option.trait.name]?.restrictedTraits),

          ])]
        }
      }
    }

    // now update uptions
    removeTraits.forEach(trait => {
      let removed = false;
      
      for (let i =0; i < options.length;i++){
        // find an option with the trait name 
        if (options[i].trait?.name === trait){
          options[i] = {
            item:null,
            trait:templateInfo.traits.find((t) => t.name === trait)
          }
          removed = true;
          break;
        }
      }
      // if no option setup was found, add a null option to remove in case user had it added before
      if (!removed){
        options.push({
          item:null,
          trait:templateInfo.traits.find((t) => t.name === trait)
        })
      }
    });
   
    return options;
  }

  const findTraitsWithTypes = (types) => {
    const typeTraits = [];
    for (const prop in avatar){
      for (let i = 0; i < types.length; i++){
        const t = types[i]
       
        if (avatar[prop].traitInfo?.type?.includes(t)){
          typeTraits.push(prop);
          break;
        }
      }
    }
    return typeTraits;
  }

  // once loaded, assign
  const itemAssign = (itemData) => {
    const item = itemData.item;
    const traitData = itemData.trait;
    const models = itemData.models;
    const textures = itemData.textures;
    const colors = itemData.colors;
    // null section (when user selects to remove an option)
    if ( item == null) {
      // if avatar exists and trait exsits, remove it
      if (avatar){
        if ( avatar[traitData.name] && avatar[traitData.name].vrm ){
          setTimeout(() => {
            disposeVRM(avatar[traitData.name].vrm)
          }, effectManager.transitionTime)
          
        }
      }
      // always return an empty trait here when receiving null item
      return {
        [traitData.name]: {}
      }
    }

    // save an array of mesh targets
    const meshTargets = [];
    
   
    // add culling data to each model TODO,  if user defines target culling meshes set them before here
    // models are vrm in some cases!, beware
    let vrm = null
    
    models.map((m)=>{
      // basic vrm setup (only if model is vrm)
      vrm = m.userData.vrm;
      
      if (getAsArray(templateInfo.lipSyncTraits).indexOf(traitData.trait) !== -1)
        setLipSync(new LipSync(vrm));
      renameVRMBones(vrm)

      if (getAsArray(templateInfo.blinkerTraits).indexOf(traitData.trait) !== -1)
        blinkManager.addBlinker(vrm)

      // animation setup section
      // play animations on this vrm  TODO, letscreate a single animation manager per traitInfo, as model may change since it is now a trait option
      animationManager.startAnimation(vrm)

      // mesh target setup section
      if (item.meshTargets){
        getAsArray(item.meshTargets).map((target) => {
          const mesh = vrm.scene.getObjectByName ( target )
          if (mesh?.isMesh) meshTargets.push(mesh);
        })
      }
      
      const cullingIgnore = getAsArray(item.cullingIgnore)
      const cullingMeshes = [];

      vrm.scene.traverse((child) => {
        
        // mesh target setup secondary swection
        if (!item.meshTargets && child.isMesh) meshTargets.push(child);

        // basic setup
        child.frustumCulled = false
        if (child.isMesh) {
          effectManager.setCustomShader(child.material[0]);
          effectManager.setCustomShader(child.material[1]);
          // if a mesh is found in name to be ignored, dont add it to target cull meshes
          if (cullingIgnore.indexOf(child.name) === -1)
            cullingMeshes.push(child)

          if (child.geometry.boundsTree == null)
            child.geometry.computeBoundsTree({strategy:SAH});

          createFaceNormals(child.geometry)
          if (child.isSkinnedMesh) createBoneDirection(child)
        }
        if (child.isBone && child.name == 'neck') { 
          setTraitsNecks(current => [...current , child])
        }
        if (child.isBone && child.name == 'spine') { 
          setTraitsSpines(current => [...current , child])
        }
        if (child.isBone && child.name === 'leftEye') { 
          setTraitsLeftEye(current => [...current , child])
        }
        if (child.isBone && child.name === 'rightEye') { 
          setTraitsRightEye(current => [...current , child])
        }
      })

      // culling layers setup section
      addModelData(vrm, {
        cullingLayer: 
          item.cullingLayer != null ? item.cullingLayer: 
          traitData.cullingLayer != null ? traitData.cullingLayer: 
          templateInfo.defaultCullingLayer != null?templateInfo.defaultCullingLayer: -1,
        cullingDistance: 
          item.cullingDistance != null ? item.cullingDistance: 
          traitData.cullingDistance != null ? traitData.cullingDistance:
          templateInfo.defaultCullingDistance != null ? templateInfo.defaultCullingDistance: null,
        cullingMeshes
      })  
    })

    // once the setup is done, assign them
    meshTargets.map((mesh, index)=>{
      
      if (textures){
        const txt = textures[index] || textures[0]
        if (txt != null){
          //const mat = mesh.material.length ? mesh.material[0] : 
          mesh.material[0].map = txt
          mesh.material[0].shadeMultiplyTexture = txt
        }
      }
      if (colors){
        const col = colors[index] || colors[0]
        if (col != null){
          mesh.material[0].uniforms.litFactor.value = col
          mesh.material[0].uniforms.shadeColorFactor.value = new THREE.Color( col.r*0.8, col.g*0.8, col.b*0.8 )
        }
      }
    })

    // if there was a previous loaded model, remove it (maybe also remove loaded textures?)
    if (avatar){
      if (avatar[traitData.name] && avatar[traitData.name].vrm) {
        //if (avatar[traitData.name].vrm != vrm)  // make sure its not the same vrm as the current loaded
        setTimeout(() => {
          disposeVRM(avatar[traitData.name].vrm)
          // // play avatar fade in effect
          // !effectManager.getTransitionEffect('switch_item') && effectManager.playFadeInEffect();
        }, effectManager.transitionTime)

      }
    }
    
    if(vrm) {
      const m = vrm.scene;
      m.visible = false;
      // add the now model to the current scene
      model.add(m)
      animationManager.update(); // note: update animation to prevent some frames of T pose at start.
      setTimeout(() => {
        // update the joint rotation of the new trait
        const event = new Event('mousemove');
        event.x = mousePosition.x;
        event.y = mousePosition.y;
        window.dispatchEvent(event);

        m.visible = true;

        // play transition effect
        if (effectManager.getTransitionEffect('switch_item')) {
          effectManager.playSwitchItemEffect();
          !isMute && playSound('switchItem');
        }
        else {
          effectManager.playFadeInEffect();
        } 
      }, effectManager.transitionTime)
    }

    // and then add the new avatar data
    // to do, we are now able to load multiple vrm models per options, set the options to include vrm arrays
    return {
      [traitData.name]: {
        traitInfo: item,
        name: item.name,
        model: vrm && vrm.scene,
        vrm: vrm,
      }
    }
    //setAvatar({...avatar, ...newTrait})

    //console.log("AVATAR IS: ", avatar)

  }

  
  // if head <Skin templateInfo={templateInfo} avatar={avatar} />

  function TraitTitle(props) {
    return (
      props.title && (
        <div className={styles["traitTitleWrap"]}>
          <div className={styles["topLine"]} />
          <div className={styles["traitTitle"]}>{props.title}</div>
        </div>
      )
    )
  }

  function ClearTraitButton() {
    // clear the current trait
    return removeOption ? (
      <div
        key={"no-trait"}
        className={`${styles["selectorButton"]} ${styles["selector-button"]} ${
          !currentTraitName ? styles["active"] : ""
        }`}
        onClick={() => {
          if (effectManager.getTransitionEffect('normal')) {
            selectTraitOption(null) 
            setSelectValue("")
            effectManager.setTransitionEffect('normal');
          }
        }}
      >
        <TokenBox
          size={56}
          resolution={2048}
          numFrames={128}
          id="head"
          active={!currentTraitName ? true : false}
          icon={cancel}
          rarity={"none"}
        />
      </div>
    ) : (
      <></>
    )
  }
  return (
    !!currentTraitName && (
      <div className={styles["SelectorContainerPos"]}>
        <TraitTitle title={currentTraitName} />
        <div className={styles["bottomLine"]} />
        <div className={styles["scrollContainer"]}>
          <div className={styles["selector-container"]}>
            <ClearTraitButton />
            {currentOptions.map((option) => {
              const active = option.key === selectValue
              return (
                <div
                  key={option.key}
                  className={`${styles["selectorButton"]} ${
                    styles["selector-button"]
                  } ${active ? styles["active"] : ""}`}
                  onClick={() => {
                    if (effectManager.getTransitionEffect('normal')){
                      selectTraitOption(option)
                      setLoadPercentage(1)
                    }
                  }}
                >
                  <TokenBox
                    size={56}
                    resolution={2048}
                    numFrames={128}
                    icon={option.icon}
                    rarity={"none"}
                    active={active ? true : false}
                    style={
                      option.iconHSL
                        ? {
                            filter:
                              "brightness(" +
                              (option.iconHSL.l + 0.5) +
                              ") hue-rotate(" +
                              option.iconHSL.h * 360 +
                              "deg) saturate(" +
                              option.iconHSL.s * 100 +
                              "%)",
                          }
                        : {}
                    }
                  />
                  <img
                    src={tick}
                    className={
                      avatar[currentTraitName] &&
                      avatar[currentTraitName].id === option.item.id // todo (pending fix): this only considers the item id and not the subtraits id
                        ? styles["tickStyle"]
                        : styles["tickStyleInActive"]
                    }
                  />
                  {/*{active && loadPercentage > 0 && loadPercentage < 100 && (
                    // TODO: Fill up background from bottom as loadPercentage increases
                  )}*/}
                </div>
              )
            })}
          </div>
        </div>
      </div>
    )
  )
}<|MERGE_RESOLUTION|>--- conflicted
+++ resolved
@@ -172,13 +172,9 @@
 
     effectManager.setTransitionEffect('switch_item');
 
-<<<<<<< HEAD
     option.selected = true
 
-    loadOptions(getAsArray(option)).then((loadedData)=>{
-=======
     loadOptions(getAsArray(option),addOption).then((loadedData)=>{
->>>>>>> f0e9173c
       let newAvatar = {};
       loadedData.map((data)=>{
         newAvatar = {...newAvatar, ...itemAssign(data)}
