--- conflicted
+++ resolved
@@ -100,12 +100,9 @@
             onClick = {()=>{
               selectOption(item)
             }} 
-<<<<<<< HEAD
             active={currentTraitName === item.name}
-=======
->>>>>>> fcc56f11
             key = {index}>
-            <img className={currentTrait !== item.name ? styles['MenuImg'] : styles['MenuImgActive']} src={templateInfo.traitIconsDirectory + item.icon} />
+            <img className={currentTraitName !== item.name ? styles['MenuImg'] : styles['MenuImgActive']} src={templateInfo.traitIconsDirectory + item.icon} />
           </div>
         ))}
 
