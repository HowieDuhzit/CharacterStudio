export default [
  {
    "id": "1",
    "name": "Female",
    "file": "./3d/models/f_drophunter_v1.vrm",
    "thumbnail": "./3d/icons/female-body-1.png",
    "format": "vrm",
    "bodyTargets": [
      "Body",
      "Headbaked"
    ],
    "cullingModel":[
      "Body"
    ],
    "EyeTargets": [
      "Headbaked_2"
    ],
    "traitsDirectory": "https://memelotsqui.github.io/loot-assets/drophunter/female/",
    "thumbnailsDirectory": "https://memelotsqui.github.io/loot-assets/drophunter/female/",
    "traitsJsonPath": "https://memelotsqui.github.io/loot-assets/drophunter/female/loot.json",
    "animationPath": "./3d/animations/idle_sword.fbx",
    "traitIconsDirectory": "./3d/icons/",
    "selectionTraits": [{
      "name": "color",
      "id":1,
      "icon": "skin-color.png",
      "type": "color",
      "icon-gradient": "color-gradient.svg",
      "buttonName": "Skin Color",
      "cameraTarget":{
        "distance": 1.4,
        "height": 0.8
      },
<<<<<<< HEAD
      "bodyTargets": [
        "Body",
        "Headbaked"
      ],
      "EyeTargets": [
        "Headbaked_2",
        "Headbaked_1",
        
      ],
      "cullingModel":[
        "Body"
      ],
=======
>>>>>>> 3b01901d
      "subTrait":[
      {
        "name": "Eye Color",
        "type": "color",
        "cameraTarget":{
          "distance": 0.5,
          "height": 1.45
        },
        "bodyTargets": [
          "Headbaked_2"
        ]
      }]
    },{
      "name": "head",
      "icon": "hairStyle.png",
      "type": "mesh",
      "id":2,
      "icon-gradient": "head-gradient.svg",
      "cameraTarget":{
        "distance": 0.5,
        "height": 1.45
      }
    },
    {
      "name": "chest",
      "icon": "torso.png",
      "icon-gradient": "chest-gradient.svg",
      "type": "mesh",
      "cameraTarget":{
        "distance": 1.3,
        "height": 0.9
      }
    },
    {
      "name": "accessories",
      "icon": "accessories.png",
      "type": "mesh",
      "id":3,
      "icon-gradient": "accessories-gradient.svg",
      "cameraTarget":{
        "distance": 1.4,
        "height": 0.8
      }
    },
    {
      "name": "legs",
      "icon": "legs.png",
      "type": "mesh",
      "icon-gradient": "chest-gradient.svg",
      "id":4,
      "cameraTarget":{
        "distance": 1.1,
        "height": 0.55
      }
    },
    {
      "name": "foot",
      "icon": "shoes.png",
      "type": "mesh",
      "icon-gradient": "foot-gradient.svg",
      "id":5,
      "cameraTarget":{
        "distance": 0.8,
        "height": 0.32
      },
      "eye": {
        "distance": 0.3,
        "height": 1.5
      }
    }]
  }
  ,
  {
    "id": "2",
    "name": "Male",
    "file": "./3d/models/m_drophunter_v1.vrm",
    "thumbnail": "./3d/icons/male-body-1.png",
    "format": "vrm",
    "bodyTargets": [
      "Body",
      "Head002"
    ],
    "cullingModel":[
      "Body"
    ],
    "EyeTargets": [
      "Head006"
    ],
    "traitsDirectory": "https://memelotsqui.github.io/loot-assets/drophunter/male/",
    "thumbnailsDirectory": "https://memelotsqui.github.io/loot-assets/drophunter/male/",
    "traitsJsonPath": "https://memelotsqui.github.io/loot-assets/drophunter/male/loot.json",
    "animationPath": "./3d/animations/idle_sword.fbx",
    "traitIconsDirectory": "./3d/icons/",
    "selectionTraits": [{
      "name": "color",
      "id":1,
      "icon": "skin-color.png",
      "type": "color",
      "icon-gradient": "color-gradient.svg",
      "buttonName": "Skin Color",
      "cameraTarget":{
        "distance": 1.5,
        "height": 0.85
      },
      "subTrait":[
      {
        "name": "Eye Color",
        "type": "color",
        "cameraTarget":{
          "distance": 0.5,
          "height": 1.5
        },
      }]
    },{
      "name": "head",
      "icon": "hairStyle.png",
      "type": "mesh",
      "id":2,
      "icon-gradient": "head-gradient.svg",
      "cameraTarget":{
        "distance": 0.5,
        "height": 1.5
      }
    },{
      "name": "chest",
      "icon": "torso.png",
      "icon-gradient": "chest-gradient.svg",
      "type": "mesh",
      "cameraTarget":{
        "distance": 1.3,
        "height": 0.9
      }
    },{
      "name": "accessories",
      "icon": "accessories.png",
      "type": "mesh",
      "id":3,
      "icon-gradient": "accessories-gradient.svg",
      "cameraTarget":{
        "distance": 1.5,
        "height": 0.85
      }
    },{
      "name": "legs",
      "icon": "legs.png",
      "type": "mesh",
      "icon-gradient": "chest-gradient.svg",
      "id":4,
      "cameraTarget":{
        "distance": 1.1,
        "height": 0.55
      }
    },{
      "name": "foot",
      "icon": "shoes.png",
      "type": "mesh",
      "icon-gradient": "foot-gradient.svg",
      "id":5,
      "cameraTarget":{
        "distance": 0.8,
        "height": 0.32
      },
      "eye": {
        "distance": 0.3,
        "height": 1.5
      }
    }]
  } 
  ,
  {
    "id": "3",
    "name": "Female",
    "file": "./3d/models/f_neurohacker_v1.vrm",
    "thumbnail": "./3d/icons/female-body-1.png",
    "format": "vgitrm",
    "bodyTargets": [
        "Body_Female",
        "Head_femalebaked"
    ],
    "EyeTargets": [
        "Head_femalebaked_3"
    ],
    "traitsDirectory": "https://memelotsqui.github.io/loot-assets/neurohacker/female/",
    "thumbnailsDirectory": "https://memelotsqui.github.io/loot-assets/neurohacker/female/",
    "traitsJsonPath": "https://memelotsqui.github.io/loot-assets/neurohacker/female/loot.json",
    "animationPath": "./3d/animations/idle_sword.fbx",
    "traitIconsDirectory": "./3d/icons/",
    "selectionTraits": [{
      "name": "color",
      "id":1,
      "icon": "skin-color.png",
      "type": "color",
      "icon-gradient": "color-gradient.svg",
      "buttonName": "Skin Color",
      "cameraTarget":{
        "distance": 1.5,
        "height": 0.9
      },
      "subTrait":[
      {
        "name": "Eye Color",
        "type": "color",
        "cameraTarget":{
          "distance": 0.5,
          "height": 1.55
        },
        "bodyTargets": [
          "Eye"
        ]
      }]
    },{
      "name": "head",
      "icon": "hairStyle.png",
      "type": "mesh",
      "id":2,
      "icon-gradient": "head-gradient.svg",
      "cameraTarget":{
        "distance": 0.5,
        "height": 1.55
      }
    },{
      "name": "chest",
      "icon": "torso.png",
      "icon-gradient": "chest-gradient.svg",
      "type": "mesh",
      "cameraTarget":{
        "distance": 1.4,
        "height": 0.9
      }
    },{
      "name": "accessories",
      "icon": "accessories.png",
      "type": "mesh",
      "id":3,
      "icon-gradient": "accessories-gradient.svg",
      "cameraTarget":{
        "distance": 1.5,
        "height": 0.9
      }
    },{
      "name": "legs",
      "icon": "legs.png",
      "type": "mesh",
      "icon-gradient": "chest-gradient.svg",
      "id":4,
      "cameraTarget":{
        "distance": 1.1,
        "height": 0.6
      }
    },{
      "name": "foot",
      "icon": "shoes.png",
      "type": "mesh",
      "icon-gradient": "foot-gradient.svg",
      "id":5,
      "cameraTarget":{
        "distance": 0.8,
        "height": 0.32
      },
      "eye": {
        "distance": 0.3,
        "height": 1.5
      }
    }]
    },
    {
    "id": "4",
    "name": "Male",
    "file": "./3d/models/m_neurohacker_v1.vrm",
    "thumbnail": "./3d/icons/male-body-1.png",
    "format": "vrm",
    "bodyTargets": [
        "Body",
        "Face_Malebaked"
    ],
    "EyeTargets": [
        "Face_Malebaked_2"
    ],
    "traitsDirectory": "https://memelotsqui.github.io/loot-assets/neurohacker/male/",
    "thumbnailsDirectory": "https://memelotsqui.github.io/loot-assets/neurohacker/male/",
    "traitsJsonPath": "https://memelotsqui.github.io/loot-assets/neurohacker/male/loot.json",
    "animationPath": "./3d/animations/idle_sword.fbx",
    "traitIconsDirectory": "./3d/icons/",
    "selectionTraits": [{
      "name": "color",
      "id":1,
      "icon": "skin-color.png",
      "type": "color",
      "icon-gradient": "color-gradient.svg",
      "buttonName": "Skin Color",
      "cameraTarget":{
        "distance": 1.4,
        "height": 0.8
      },
      "subTrait":[
      {
        "name": "Eye Color",
        "type": "color",
        "cameraTarget":{
          "distance": 0.5,
          "height": 1.45
        },
        "bodyTargets": [
          "Eye"
        ]
      }]
    },{
      "name": "head",
      "icon": "hairStyle.png",
      "type": "mesh",
      "id":2,
      "icon-gradient": "head-gradient.svg",
      "cameraTarget":{
        "distance": 0.5,
        "height": 1.45
      }
    },{
      "name": "chest",
      "icon": "torso.png",
      "icon-gradient": "chest-gradient.svg",
      "type": "mesh",
      "cameraTarget":{
        "distance": 1.3,
        "height": 0.9
      }
    },{
      "name": "accessories",
      "icon": "accessories.png",
      "type": "mesh",
      "id":3,
      "icon-gradient": "accessories-gradient.svg",
      "cameraTarget":{
        "distance": 1.4,
        "height": 0.8
      }
    },{
      "name": "legs",
      "icon": "legs.png",
      "type": "mesh",
      "icon-gradient": "chest-gradient.svg",
      "id":4,
      "cameraTarget":{
        "distance": 1.1,
        "height": 0.55
      }
    },{
      "name": "foot",
      "icon": "shoes.png",
      "type": "mesh",
      "icon-gradient": "foot-gradient.svg",
      "id":5,
      "cameraTarget":{
        "distance": 0.8,
        "height": 0.32
      },
      "eye": {
        "distance": 0.3,
        "height": 1.5
      }
    }]
  }  
]<|MERGE_RESOLUTION|>--- conflicted
+++ resolved
@@ -13,7 +13,8 @@
       "Body"
     ],
     "EyeTargets": [
-      "Headbaked_2"
+        "Headbaked_2",
+        "Headbaked_1",
     ],
     "traitsDirectory": "https://memelotsqui.github.io/loot-assets/drophunter/female/",
     "thumbnailsDirectory": "https://memelotsqui.github.io/loot-assets/drophunter/female/",
@@ -31,21 +32,6 @@
         "distance": 1.4,
         "height": 0.8
       },
-<<<<<<< HEAD
-      "bodyTargets": [
-        "Body",
-        "Headbaked"
-      ],
-      "EyeTargets": [
-        "Headbaked_2",
-        "Headbaked_1",
-        
-      ],
-      "cullingModel":[
-        "Body"
-      ],
-=======
->>>>>>> 3b01901d
       "subTrait":[
       {
         "name": "Eye Color",
