--- conflicted
+++ resolved
@@ -1,46 +1,5 @@
 export default [
   {
-<<<<<<< HEAD
-    "id": "1",
-    "name": "Female",
-    "file": "./models/f_neurohacker.vrm",
-    "thumbnail": "/female-body-1.png",
-    "format": "vrm",
-    "bodyTargets": [
-      "Body_Female",
-      "Head_femalebaked",
-      "Head_femalebaked_1",
-      "Head_femalebaked_2",
-      "Head_femalebaked_3",
-      "Head_femalebaked_4"
-    ],
-    "traitsDirectory": "https://memelotsqui.github.io/loot-assets/neurohacker/female/",
-    "thumbnailsDirectory": "https://memelotsqui.github.io/loot-assets/neurohacker/female/",
-    "traitsJsonPath": "https://memelotsqui.github.io/loot-assets/neurohacker/female/loot.json",
-    "animationPath": "./animations/vrmanim.glb"
-  },
-  {
-    "id": "2",
-    "name": "Male",
-    "file": "./models/m_neurohacker.vrm",
-    "thumbnail": "/male-body-1.png",
-    "format": "vrm",
-    "bodyTargets": [
-      "Body",
-      "Face_Malebaked",
-      "Face_Malebaked_1",
-      "Face_Malebaked_2"
-    ],
-
-    "traitsDirectory": "https://memelotsqui.github.io/loot-assets/neurohacker/male/",
-    "thumbnailsDirectory": "https://memelotsqui.github.io/loot-assets/neurohacker/male/",
-    "traitsJsonPath": "https://memelotsqui.github.io/loot-assets/neurohacker/male/loot.json",
-    "animationPath": "./animations/vrmanim.glb"
-  }
-]
-
-
-=======
   "gender":[
     {
       "id": "1",
@@ -83,8 +42,12 @@
       "thumbnail": "/female-body-1.png",
       "format": "vrm",
       "bodyTargets": [
-          "Body_Female",
-          "Head_female"
+        "Body_Female",
+        "Head_femalebaked",
+        "Head_femalebaked_1",
+        "Head_femalebaked_2",
+        "Head_femalebaked_3",
+        "Head_femalebaked_4"
       ],
       "traitsDirectory": "https://memelotsqui.github.io/loot-assets/neurohacker/female/",
       "thumbnailsDirectory": "https://memelotsqui.github.io/loot-assets/neurohacker/female/",
@@ -98,8 +61,10 @@
       "thumbnail": "/male-body-1.png",
       "format": "vrm",
       "bodyTargets": [
-          "Body",
-          "Face_Male"
+        "Body",
+        "Face_Malebaked",
+        "Face_Malebaked_1",
+        "Face_Malebaked_2"
       ],
       
       "traitsDirectory": "https://memelotsqui.github.io/loot-assets/neurohacker/male/",
@@ -108,5 +73,4 @@
       "animationPath": "./animations/vrmanim.glb"
       }  
   ]}
-]
->>>>>>> ba1a6cae
+]